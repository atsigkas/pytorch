--- conflicted
+++ resolved
@@ -76,18 +76,15 @@
     ("aten::_foreach_addcdiv", datetime.date(2021, 4, 2)),
     ("aten::_foreach_addcmul", datetime.date(2021, 4, 2)),
     ("aten::mkldnn_linear", datetime.date(2021, 3, 2)),
-<<<<<<< HEAD
-    ("aten::div", datetime.date(2021, 4, 1)),
-    ("aten::divide", datetime.date(2021, 4, 1)),
-=======
     ("aten::linalg_multi_dot", datetime.date(2021, 3, 25)),
     ("aten::empty_meta", datetime.date(2021, 4, 1)),
+    ("aten::div", datetime.date(2021, 4, 28)),
+    ("aten::divide", datetime.date(2021, 4, 28)),
     ("aten::batch_norm_backward_elemt", datetime.date(2021, 5, 1)),
     ("aten::assert_async", datetime.date(2021, 5, 1)),
     ("aten::cumprod_backward", datetime.date(2021, 5, 1)),
     ("aten::_triangular_solve_helper", datetime.date(9999, 1, 1)),
     ("aten::complex*", datetime.date(2021, 5, 1)),
->>>>>>> 50cb75ed
 ]
 
 def allow_listed(schema, allow_list):
