#include <ATen/ATen.h>
#include <ATen/CPUApplyUtils.h>
#include <ATen/Dispatch.h>
#include <ATen/NativeFunctions.h>
#include <ATen/ExpandUtils.h>

#include <ATen/native/BatchLinearAlgebra.h>
#include <ATen/native/LinearAlgebraUtils.h>
#include <ATen/native/Resize.h>
#include <ATen/native/cpu/zmath.h>
#include <ATen/Parallel.h>

#include <c10/util/irange.h>

#include <TH/TH.h>  // for USE_LAPACK

#include <vector>

// First the required LAPACK implementations are registered here.
// A comment above the registered LAPACK routine suggest which batched
// linear algebra function uses that routine
#ifdef USE_LAPACK

// gesv
extern "C" void zgesv_(int *n, int *nrhs, std::complex<double> *a, int *lda, int *ipiv, std::complex<double> *b, int *ldb, int *info);
extern "C" void cgesv_(int *n, int *nrhs, std::complex<float> *a, int *lda, int *ipiv, std::complex<float> *b, int *ldb, int *info);
extern "C" void dgesv_(int *n, int *nrhs, double *a, int *lda, int *ipiv, double *b, int *ldb, int *info);
extern "C" void sgesv_(int *n, int *nrhs, float *a, int *lda, int *ipiv, float *b, int *ldb, int *info);

// getrf
extern "C" void zgetrf_(int *m, int *n, std::complex<double> *a, int *lda, int *ipiv, int *info);
extern "C" void cgetrf_(int *m, int *n, std::complex<float> *a, int *lda, int *ipiv, int *info);
extern "C" void dgetrf_(int *m, int *n, double *a, int *lda, int *ipiv, int *info);
extern "C" void sgetrf_(int *m, int *n, float *a, int *lda, int *ipiv, int *info);

// getri
extern "C" void zgetri_(int *n, std::complex<double> *a, int *lda, int *ipiv, std::complex<double> *work, int *lwork, int *info);
extern "C" void cgetri_(int *n, std::complex<float> *a, int *lda, int *ipiv, std::complex<float> *work, int *lwork, int *info);
extern "C" void dgetri_(int *n, double *a, int *lda, int *ipiv, double *work, int *lwork, int *info);
extern "C" void sgetri_(int *n, float *a, int *lda, int *ipiv, float *work, int *lwork, int *info);

// potrs
extern "C" void zpotrs_(char *uplo, int *n, int *nrhs, std::complex<double> *a, int *lda, std::complex<double> *b, int *ldb, int *info);
extern "C" void cpotrs_(char *uplo, int *n, int *nrhs, std::complex<float> *a, int *lda, std::complex<float> *b, int *ldb, int *info);
extern "C" void dpotrs_(char *uplo, int *n, int *nrhs, double *a, int *lda, double *b, int *ldb, int *info);
extern "C" void spotrs_(char *uplo, int *n, int *nrhs, float *a, int *lda, float *b, int *ldb, int *info);

// potrf
extern "C" void zpotrf_(char *uplo, int *n, std::complex<double> *a, int *lda, int *info);
extern "C" void cpotrf_(char *uplo, int *n, std::complex<float> *a, int *lda, int *info);
extern "C" void dpotrf_(char *uplo, int *n, double *a, int *lda, int *info);
extern "C" void spotrf_(char *uplo, int *n, float *a, int *lda, int *info);

// potri
extern "C" void zpotri_(char *uplo, int *n, std::complex<double> *a, int *lda, int *info);
extern "C" void cpotri_(char *uplo, int *n, std::complex<float> *a, int *lda, int *info);
extern "C" void dpotri_(char *uplo, int *n, double *a, int *lda, int *info);
extern "C" void spotri_(char *uplo, int *n, float *a, int *lda, int *info);

// trtrs
extern "C" void ztrtrs_(char *uplo, char *trans, char *diag, int *n, int *nrhs, std::complex<double> *a, int *lda, std::complex<double> *b, int *ldb, int *info);
extern "C" void ctrtrs_(char *uplo, char *trans, char *diag, int *n, int *nrhs, std::complex<float> *a, int *lda, std::complex<float> *b, int *ldb, int *info);
extern "C" void dtrtrs_(char *uplo, char *trans, char *diag, int *n, int *nrhs, double *a, int *lda, double *b, int *ldb, int *info);
extern "C" void strtrs_(char *uplo, char *trans, char *diag, int *n, int *nrhs, float *a, int *lda, float *b, int *ldb, int *info);

// geqrf
extern "C" void zgeqrf_(int *m, int *n, std::complex<double> *a, int *lda, std::complex<double> *tau, std::complex<double> *work, int *lwork, int *info);
extern "C" void cgeqrf_(int *m, int *n, std::complex<float> *a, int *lda, std::complex<float> *tau, std::complex<float> *work, int *lwork, int *info);
extern "C" void dgeqrf_(int *m, int *n, double *a, int *lda, double *tau, double *work, int *lwork, int *info);
extern "C" void sgeqrf_(int *m, int *n, float *a, int *lda, float *tau, float *work, int *lwork, int *info);

// orgqr
extern "C" void zungqr_(int *m, int *n, int *k, std::complex<double> *a, int *lda, std::complex<double> *tau, std::complex<double> *work, int *lwork, int *info);
extern "C" void cungqr_(int *m, int *n, int *k, std::complex<float> *a, int *lda, std::complex<float> *tau, std::complex<float> *work, int *lwork, int *info);
extern "C" void dorgqr_(int *m, int *n, int *k, double *a, int *lda, double *tau, double *work, int *lwork, int *info);
extern "C" void sorgqr_(int *m, int *n, int *k, float *a, int *lda, float *tau, float *work, int *lwork, int *info);

// syev
extern "C" void zheev_(char *jobz, char *uplo, int *n, std::complex<double> *a, int *lda, double *w, std::complex<double> *work, int *lwork, double *rwork, int *info);
extern "C" void cheev_(char *jobz, char *uplo, int *n, std::complex<float> *a, int *lda, float *w, std::complex<float> *work, int *lwork, float *rwork, int *info);
extern "C" void dsyev_(char *jobz, char *uplo, int *n, double *a, int *lda, double *w, double *work, int *lwork, int *info);
extern "C" void ssyev_(char *jobz, char *uplo, int *n, float *a, int *lda, float *w, float *work, int *lwork, int *info);

// syevd
extern "C" void zheevd_(char *jobz, char *uplo, int *n, std::complex<double> *a, int *lda, double *w, std::complex<double> *work, int *lwork, double *rwork, int *lrwork, int *iwork, int *liwork, int *info);
extern "C" void cheevd_(char *jobz, char *uplo, int *n, std::complex<float> *a, int *lda, float *w, std::complex<float> *work, int *lwork, float *rwork, int *lrwork, int *iwork, int *liwork, int *info);
extern "C" void dsyevd_(char *jobz, char *uplo, int *n, double *a, int *lda, double *w, double *work, int *lwork, int *iwork, int *liwork, int *info);
extern "C" void ssyevd_(char *jobz, char *uplo, int *n, float *a, int *lda, float *w, float *work, int *lwork, int *iwork, int *liwork, int *info);

// geev
extern "C" void dgeev_(char *jobvl, char *jobvr, int *n, double *a, int *lda, double *wr, double *wi, double* vl, int *ldvl, double *vr, int *ldvr, double *work, int *lwork, int *info);
extern "C" void sgeev_(char *jobvl, char *jobvr, int *n, float *a, int *lda, float *wr, float *wi, float* vl, int *ldvl, float *vr, int *ldvr, float *work, int *lwork, int *info);
extern "C" void cgeev_(char *jobvl, char *jobvr, int *n,
             std::complex<float> *a, int *lda,
             std::complex<float> *w,
             std::complex<float> *vl, int *ldvl,
             std::complex<float> *vr, int *ldvr,
             std::complex<float> *work, int *lwork,
             float *rwork,
             int *info);
extern "C" void zgeev_(char *jobvl, char *jobvr, int *n,
             std::complex<double> *a, int *lda,
             std::complex<double> *w,
             std::complex<double> *vl, int *ldvl,
             std::complex<double> *vr, int *ldvr,
             std::complex<double> *work, int *lwork,
             double *rwork,
             int *info);

// gesdd
extern "C" void zgesdd_(char *jobz, int *m, int *n, std::complex<double> *a, int *lda,
                        double *s, std::complex<double> *u, int *ldu, std::complex<double> *vt, int *ldvt, std::complex<double> *work, int *lwork, double *rwork, int *iwork, int *info);
extern "C" void cgesdd_(char *jobz, int *m, int *n, std::complex<float> *a, int *lda,
                        float *s, std::complex<float> *u, int *ldu, std::complex<float> *vt, int *ldvt, std::complex<float> *work, int *lwork, float *rwork, int *iwork, int *info);
extern "C" void dgesdd_(char *jobz, int *m, int *n, double *a, int *lda,
                        double *s, double *u, int *ldu, double *vt, int *ldvt, double *work, int *lwork, int *iwork, int *info);
extern "C" void sgesdd_(char *jobz, int *m, int *n, float *a, int *lda,
                        float *s, float *u, int *ldu, float *vt, int *ldvt, float *work, int *lwork, int *iwork, int *info);

// getrs
extern "C" void zgetrs_(char *trans, int *n, int *nrhs, std::complex<double> *a, int *lda, int *ipiv, std::complex<double> *b, int *ldb, int *info);
extern "C" void cgetrs_(char *trans, int *n, int *nrhs, std::complex<float> *a, int *lda, int *ipiv, std::complex<float> *b, int *ldb, int *info);
extern "C" void dgetrs_(char *trans, int *n, int *nrhs, double *a, int *lda, int *ipiv, double *b, int *ldb, int *info);
extern "C" void sgetrs_(char *trans, int *n, int *nrhs, float *a, int *lda, int *ipiv, float *b, int *ldb, int *info);

// gels
extern "C" void zgels_(char *trans, int *m, int *n, int *nrhs,
    std::complex<double> *a, int *lda, std::complex<double> *b, int *ldb,
    std::complex<double> *work, int *lwork, int *info);
extern "C" void cgels_(char *trans, int *m, int *n, int *nrhs,
    std::complex<float> *a, int *lda, std::complex<float> *b, int *ldb,
    std::complex<float> *work, int *lwork, int *info);
extern "C" void dgels_(char *trans, int *m, int *n, int *nrhs,
    double *a, int *lda, double *b, int *ldb,
    double *work, int *lwork, int *info);
extern "C" void sgels_(char *trans, int *m, int *n, int *nrhs,
    float *a, int *lda, float *b, int *ldb,
    float *work, int *lwork, int *info);

// gelsd
extern "C" void zgelsd_(int *m, int *n, int *nrhs,
    std::complex<double> *a, int *lda, std::complex<double> *b, int *ldb,
    double *s, double *rcond, int *rank,
    std::complex<double> *work, int *lwork, double *rwork, int *iwork, int *info);
extern "C" void cgelsd_(int *m, int *n, int *nrhs,
    std::complex<float> *a, int *lda, std::complex<float> *b, int *ldb,
    float *s, float *rcond, int *rank,
    std::complex<float> *work, int *lwork, float *rwork, int *iwork, int *info);
extern "C" void dgelsd_(int *m, int *n, int *nrhs,
    double *a, int *lda, double *b, int *ldb,
    double *s, double *rcond, int *rank,
    double *work, int *lwork, int *iwork, int *info);
extern "C" void sgelsd_(int *m, int *n, int *nrhs,
    float *a, int *lda, float *b, int *ldb,
    float *s, float *rcond, int *rank,
    float *work, int *lwork, int *iwork, int *info);

// gelsy
extern "C" void zgelsy_(int *m, int *n, int *nrhs,
    std::complex<double> *a, int *lda, std::complex<double> *b, int *ldb,
    int *jpvt, double *rcond, int *rank,
    std::complex<double> *work, int *lwork,
    double *rwork, int *info);
extern "C" void cgelsy_(int *m, int *n, int *nrhs,
    std::complex<float> * a, int *lda, std::complex<float> *b, int *ldb,
    int *jpvt, float *rcond, int *rank,
    std::complex<float> *work, int *lwork,
    float *rwork, int *info);
extern "C" void dgelsy_(int *m, int *n, int *nrhs,
    double *a, int *lda, double *b, int *ldb,
    int *jpvt, double *rcond, int *rank,
    double *work, int *lwork, int *info);
extern "C" void sgelsy_(int *m, int *n, int *nrhs,
    float *a, int *lda, float *b, int *ldb,
    int *jpvt, float *rcond, int *rank,
    float *work, int *lwork, int *info);

// gelss
extern "C" void zgelss_(int *m, int *n, int *nrhs,
    std::complex<double> *a, int *lda, std::complex<double> *b, int *ldb,
    double *s, double *rcond, int *rank,
    std::complex<double> *work, int *lwork,
    double *rwork, int *info);
extern "C" void cgelss_(int *m, int *n, int *nrhs,
    std::complex<float> *a, int *lda, std::complex<float> *b, int *ldb,
    float *s, float *rcond, int *rank,
    std::complex<float> *work, int *lwork,
    float *rwork, int *info);
extern "C" void dgelss_(int *m, int *n, int *nrhs,
    double *a, int *lda, double *b, int *ldb,
    double *s, double *rcond, int *rank,
    double *work, int *lwork, int *info);
extern "C" void sgelss_(int *m, int *n, int *nrhs,
    float *a, int *lda, float *b, int *ldb,
    float *s, float *rcond, int *rank,
    float *work, int *lwork, int *info);
#endif

namespace at {
namespace native {

#ifdef USE_LAPACK
// Define the per-batch functions to be used in the main implementation of the batched
// linear algebra operations
template<class scalar_t>
void lapackSolve(int n, int nrhs, scalar_t *a, int lda, int *ipiv, scalar_t *b, int ldb, int *info);

template<class scalar_t>
void lapackLu(int m, int n, scalar_t *a, int lda, int *ipiv, int *info);

template<class scalar_t>
void lapackGetri(int n, scalar_t *a, int lda, int *ipiv, scalar_t *work, int lwork, int *info);

template<class scalar_t>
void lapackCholeskySolve(char uplo, int n, int nrhs, scalar_t *a, int lda, scalar_t *b, int ldb, int *info);

template<class scalar_t>
void lapackCholesky(char uplo, int n, scalar_t *a, int lda, int *info);

template<class scalar_t, class value_t=scalar_t>
void lapackSymeig(char jobz, char uplo, int n, scalar_t *a, int lda, value_t *w, scalar_t *work, int lwork, value_t *rwork, int *info);

template<class scalar_t, class value_t=scalar_t>
void lapackSvd(char jobz, int m, int n, scalar_t *a, int lda,
               value_t *s, scalar_t *u, int ldu, scalar_t *vt, int ldvt, scalar_t *work, int lwork, value_t *rwork, int *iwork, int *info);

template<class scalar_t>
void lapackLuSolve(char trans, int n, int nrhs, scalar_t *a, int lda, int *ipiv, scalar_t *b, int ldb, int *info);

template<class scalar_t>
void lapackGels(char trans, int m, int n, int nrhs,
    scalar_t *a, int lda, scalar_t *b, int ldb,
    scalar_t *work, int lwork, int *info);

template<class scalar_t, class value_t = scalar_t>
void lapackGelsd(int m, int n, int nrhs,
    scalar_t *a, int lda, scalar_t *b, int ldb,
    value_t *s, value_t rcond, int *rank,
    scalar_t* work, int lwork,
    value_t *rwork, int* iwork, int *info);

template<class scalar_t, class value_t = scalar_t>
void lapackGelsy(int m, int n, int nrhs,
    scalar_t *a, int lda, scalar_t *b, int ldb,
    int *jpvt, value_t rcond, int *rank,
    scalar_t *work, int lwork, value_t* rwork, int *info);

template<class scalar_t, class value_t = scalar_t>
void lapackGelss(int m, int n, int nrhs,
    scalar_t *a, int lda, scalar_t *b, int ldb,
    value_t *s, value_t rcond, int *rank,
    scalar_t *work, int lwork,
    value_t *rwork, int *info);

enum class LapackLstsqDriverType : int64_t { Gels, Gelsd, Gelsy, Gelss};

template<LapackLstsqDriverType, class scalar_t, class value_t = scalar_t>
struct lapackLstsq_impl;

template<class scalar_t, class value_t>
struct lapackLstsq_impl<LapackLstsqDriverType::Gels, scalar_t, value_t> {
  static void call(
      char trans, int m, int n, int nrhs,
      scalar_t *a, int lda, scalar_t *b, int ldb,
      scalar_t *work, int lwork, int *info, // Gels flavor
      int *jpvt, value_t rcond, int *rank, value_t* rwork, // Gelsy flavor
      value_t *s, // Gelss flavor
      int *iwork // Gelsd flavor
      ) {
    lapackGels<scalar_t>(
        trans, m, n, nrhs,
        a, lda, b, ldb,
        work, lwork, info);
  }
};

template<class scalar_t, class value_t>
struct lapackLstsq_impl<LapackLstsqDriverType::Gelsy, scalar_t, value_t> {
  static void call(
      char trans, int m, int n, int nrhs,
      scalar_t *a, int lda, scalar_t *b, int ldb,
      scalar_t *work, int lwork, int *info, // Gels flavor
      int *jpvt, value_t rcond, int *rank, value_t* rwork, // Gelsy flavor
      value_t *s, // Gelss flavor
      int *iwork // Gelsd flavor
      ) {
    lapackGelsy<scalar_t, value_t>(
        m, n, nrhs,
        a, lda, b, ldb,
        jpvt, rcond, rank,
        work, lwork, rwork, info);
  }
};

template<class scalar_t, class value_t>
struct lapackLstsq_impl<LapackLstsqDriverType::Gelsd, scalar_t, value_t> {
  static void call(
      char trans, int m, int n, int nrhs,
      scalar_t *a, int lda, scalar_t *b, int ldb,
      scalar_t *work, int lwork, int *info, // Gels flavor
      int *jpvt, value_t rcond, int *rank, value_t* rwork, // Gelsy flavor
      value_t *s, // Gelss flavor
      int *iwork // Gelsd flavor
      ) {
    lapackGelsd<scalar_t, value_t>(
        m, n, nrhs,
        a, lda, b, ldb,
        s, rcond, rank,
        work, lwork,
        rwork, iwork, info);
  }
};

template<class scalar_t, class value_t>
struct lapackLstsq_impl<LapackLstsqDriverType::Gelss, scalar_t, value_t> {
  static void call(
      char trans, int m, int n, int nrhs,
      scalar_t *a, int lda, scalar_t *b, int ldb,
      scalar_t *work, int lwork, int *info, // Gels flavor
      int *jpvt, value_t rcond, int *rank, value_t* rwork, // Gelsy flavor
      value_t *s, // Gelss flavor
      int *iwork // Gelsd flavor
      ) {
    lapackGelss<scalar_t, value_t>(
        m, n, nrhs,
        a, lda, b, ldb,
        s, rcond, rank,
        work, lwork,
        rwork, info);
  }
};

template<LapackLstsqDriverType driver_type, class scalar_t, class value_t = scalar_t>
void lapackLstsq(
    char trans, int m, int n, int nrhs,
    scalar_t *a, int lda, scalar_t *b, int ldb,
    scalar_t *work, int lwork, int *info, // Gels flavor
    int *jpvt, value_t rcond, int *rank, value_t* rwork, // Gelsy flavor
    value_t *s, // Gelss flavor
    int *iwork // Gelsd flavor
    ) {
  lapackLstsq_impl<driver_type, scalar_t, value_t>::call(
      trans, m, n, nrhs,
      a, lda, b, ldb,
      work, lwork, info,
      jpvt, rcond, rank, rwork,
      s,
      iwork);
}

template<> void lapackSolve<c10::complex<double>>(int n, int nrhs, c10::complex<double> *a, int lda, int *ipiv, c10::complex<double> *b, int ldb, int *info) {
  zgesv_(&n, &nrhs, reinterpret_cast<std::complex<double>*>(a), &lda, ipiv, reinterpret_cast<std::complex<double>*>(b), &ldb, info);
}

template<> void lapackSolve<c10::complex<float>>(int n, int nrhs, c10::complex<float> *a, int lda, int *ipiv, c10::complex<float> *b, int ldb, int *info) {
  cgesv_(&n, &nrhs, reinterpret_cast<std::complex<float>*>(a), &lda, ipiv, reinterpret_cast<std::complex<float>*>(b), &ldb, info);
}

template<> void lapackSolve<double>(int n, int nrhs, double *a, int lda, int *ipiv, double *b, int ldb, int *info) {
  dgesv_(&n, &nrhs, a, &lda, ipiv, b, &ldb, info);
}

template<> void lapackSolve<float>(int n, int nrhs, float *a, int lda, int *ipiv, float *b, int ldb, int *info) {
  sgesv_(&n, &nrhs, a, &lda, ipiv, b, &ldb, info);
}

template<> void lapackGetri<c10::complex<double>>(int n, c10::complex<double> *a, int lda, int *ipiv, c10::complex<double> *work, int lwork, int *info) {
  zgetri_(&n, reinterpret_cast<std::complex<double>*>(a), &lda, ipiv, reinterpret_cast<std::complex<double>*>(work), &lwork, info);
}

template<> void lapackGetri<c10::complex<float>>(int n, c10::complex<float> *a, int lda, int *ipiv, c10::complex<float> *work, int lwork, int *info) {
  cgetri_(&n, reinterpret_cast<std::complex<float>*>(a), &lda, ipiv, reinterpret_cast<std::complex<float>*>(work), &lwork, info);
}

template<> void lapackGetri<double>(int n, double *a, int lda, int *ipiv, double *work, int lwork, int *info) {
  dgetri_(&n, a, &lda, ipiv, work, &lwork, info);
}

template<> void lapackGetri<float>(int n, float *a, int lda, int *ipiv, float *work, int lwork, int *info) {
  sgetri_(&n, a, &lda, ipiv, work, &lwork, info);
}

template<> void lapackLu<c10::complex<double>>(int m, int n, c10::complex<double> *a, int lda, int *ipiv, int *info) {
  zgetrf_(&m, &n, reinterpret_cast<std::complex<double>*>(a), &lda, ipiv, info);
}

template<> void lapackLu<c10::complex<float>>(int m, int n, c10::complex<float> *a, int lda, int *ipiv, int *info) {
  cgetrf_(&m, &n, reinterpret_cast<std::complex<float>*>(a), &lda, ipiv, info);
}

template<> void lapackLu<double>(int m, int n, double *a, int lda, int *ipiv, int *info) {
  dgetrf_(&m, &n, a, &lda, ipiv, info);
}

template<> void lapackLu<float>(int m, int n, float *a, int lda, int *ipiv, int *info) {
  sgetrf_(&m, &n, a, &lda, ipiv, info);
}

template<> void lapackCholeskySolve<c10::complex<double>>(char uplo, int n, int nrhs, c10::complex<double> *a, int lda, c10::complex<double> *b, int ldb, int *info) {
  zpotrs_(&uplo, &n, &nrhs, reinterpret_cast<std::complex<double>*>(a), &lda, reinterpret_cast<std::complex<double>*>(b), &ldb, info);
}

template<> void lapackCholeskySolve<c10::complex<float>>(char uplo, int n, int nrhs, c10::complex<float> *a, int lda, c10::complex<float> *b, int ldb, int *info) {
  cpotrs_(&uplo, &n, &nrhs, reinterpret_cast<std::complex<float>*>(a), &lda, reinterpret_cast<std::complex<float>*>(b), &ldb, info);
}

template<> void lapackCholeskySolve<double>(char uplo, int n, int nrhs, double *a, int lda, double *b, int ldb, int *info) {
  dpotrs_(&uplo, &n, &nrhs, a, &lda, b, &ldb, info);
}

template<> void lapackCholeskySolve<float>(char uplo, int n, int nrhs, float *a, int lda, float *b, int ldb, int *info) {
  spotrs_(&uplo, &n, &nrhs, a, &lda, b, &ldb, info);
}

template<> void lapackCholesky<c10::complex<double>>(char uplo, int n, c10::complex<double> *a, int lda, int *info) {
  zpotrf_(&uplo, &n, reinterpret_cast<std::complex<double>*>(a), &lda, info);
}

template<> void lapackCholesky<c10::complex<float>>(char uplo, int n, c10::complex<float> *a, int lda, int *info) {
  cpotrf_(&uplo, &n, reinterpret_cast<std::complex<float>*>(a), &lda, info);
}

template<> void lapackCholesky<double>(char uplo, int n, double *a, int lda, int *info) {
  dpotrf_(&uplo, &n, a, &lda, info);
}

template<> void lapackCholesky<float>(char uplo, int n, float *a, int lda, int *info) {
  spotrf_(&uplo, &n, a, &lda, info);
}

template<> void lapackCholeskyInverse<c10::complex<double>>(char uplo, int n, c10::complex<double> *a, int lda, int *info) {
  zpotri_(&uplo, &n, reinterpret_cast<std::complex<double>*>(a), &lda, info);
}

template<> void lapackCholeskyInverse<c10::complex<float>>(char uplo, int n, c10::complex<float> *a, int lda, int *info) {
  cpotri_(&uplo, &n, reinterpret_cast<std::complex<float>*>(a), &lda, info);
}

template<> void lapackCholeskyInverse<double>(char uplo, int n, double *a, int lda, int *info) {
  dpotri_(&uplo, &n, a, &lda, info);
}

template<> void lapackCholeskyInverse<float>(char uplo, int n, float *a, int lda, int *info) {
  spotri_(&uplo, &n, a, &lda, info);
}

template<> void lapackTriangularSolve<c10::complex<double>>(char uplo, char trans, char diag, int n, int nrhs, c10::complex<double> *a, int lda, c10::complex<double> *b, int ldb, int *info) {
  ztrtrs_(&uplo, &trans, &diag, &n, &nrhs, reinterpret_cast<std::complex<double>*>(a), &lda, reinterpret_cast<std::complex<double>*>(b), &ldb, info);
}

template<> void lapackTriangularSolve<c10::complex<float>>(char uplo, char trans, char diag, int n, int nrhs, c10::complex<float> *a, int lda, c10::complex<float> *b, int ldb, int *info) {
  ctrtrs_(&uplo, &trans, &diag, &n, &nrhs, reinterpret_cast<std::complex<float>*>(a), &lda, reinterpret_cast<std::complex<float>*>(b), &ldb, info);
}

template<> void lapackTriangularSolve<double>(char uplo, char trans, char diag, int n, int nrhs, double *a, int lda, double *b, int ldb, int *info) {
  dtrtrs_(&uplo, &trans, &diag, &n, &nrhs, a, &lda, b, &ldb, info);
}

template<> void lapackTriangularSolve<float>(char uplo, char trans, char diag, int n, int nrhs, float *a, int lda, float *b, int ldb, int *info) {
  strtrs_(&uplo, &trans, &diag, &n, &nrhs, a, &lda, b, &ldb, info);
}

template<> void lapackGeqrf<c10::complex<double>>(int m, int n, c10::complex<double> *a, int lda, c10::complex<double> *tau, c10::complex<double> *work, int lwork, int *info) {
  zgeqrf_(&m, &n, reinterpret_cast<std::complex<double>*>(a), &lda, reinterpret_cast<std::complex<double>*>(tau), reinterpret_cast<std::complex<double>*>(work), &lwork, info);
}

template<> void lapackGeqrf<c10::complex<float>>(int m, int n, c10::complex<float> *a, int lda, c10::complex<float> *tau, c10::complex<float> *work, int lwork, int *info) {
  cgeqrf_(&m, &n, reinterpret_cast<std::complex<float>*>(a), &lda, reinterpret_cast<std::complex<float>*>(tau), reinterpret_cast<std::complex<float>*>(work), &lwork, info);
}

template<> void lapackGeqrf<double>(int m, int n, double *a, int lda, double *tau, double *work, int lwork, int *info) {
  dgeqrf_(&m, &n, a, &lda, tau, work, &lwork, info);
}

template<> void lapackGeqrf<float>(int m, int n, float *a, int lda, float *tau, float *work, int lwork, int *info) {
  sgeqrf_(&m, &n, a, &lda, tau, work, &lwork, info);
}

template<> void lapackOrgqr<c10::complex<double>>(int m, int n, int k, c10::complex<double> *a, int lda, c10::complex<double> *tau, c10::complex<double> *work, int lwork, int *info) {
  zungqr_(&m, &n, &k, reinterpret_cast<std::complex<double>*>(a), &lda, reinterpret_cast<std::complex<double>*>(tau), reinterpret_cast<std::complex<double>*>(work), &lwork, info);
}

template<> void lapackOrgqr<c10::complex<float>>(int m, int n, int k, c10::complex<float> *a, int lda, c10::complex<float> *tau, c10::complex<float> *work, int lwork, int *info) {
  cungqr_(&m, &n, &k, reinterpret_cast<std::complex<float>*>(a), &lda, reinterpret_cast<std::complex<float>*>(tau), reinterpret_cast<std::complex<float>*>(work), &lwork, info);
}

template<> void lapackOrgqr<double>(int m, int n, int k, double *a, int lda, double *tau, double *work, int lwork, int *info) {
  dorgqr_(&m, &n, &k, a, &lda, tau, work, &lwork, info);
}

template<> void lapackOrgqr<float>(int m, int n, int k, float *a, int lda, float *tau, float *work, int lwork, int *info) {
  sorgqr_(&m, &n, &k, a, &lda, tau, work, &lwork, info);
}

template<> void lapackSymeig<c10::complex<double>, double>(char jobz, char uplo, int n, c10::complex<double> *a, int lda, double *w, c10::complex<double> *work, int lwork, double *rwork, int *info) {
  zheev_(&jobz, &uplo, &n, reinterpret_cast<std::complex<double>*>(a), &lda, w, reinterpret_cast<std::complex<double>*>(work), &lwork, rwork, info);
}

template<> void lapackSymeig<c10::complex<float>, float>(char jobz, char uplo, int n, c10::complex<float> *a, int lda, float *w, c10::complex<float> *work, int lwork, float *rwork, int *info) {
  cheev_(&jobz, &uplo, &n, reinterpret_cast<std::complex<float>*>(a), &lda, w, reinterpret_cast<std::complex<float>*>(work), &lwork, rwork, info);
}

template<> void lapackSymeig<double>(char jobz, char uplo, int n, double *a, int lda, double *w, double *work, int lwork, double* rwork, int *info) {
  (void)rwork;  // unused
  dsyev_(&jobz, &uplo, &n, a, &lda, w, work, &lwork, info);
}

template<> void lapackSymeig<float>(char jobz, char uplo, int n, float *a, int lda, float *w, float *work, int lwork, float* rwork, int *info) {
  (void)rwork;  // unused
  ssyev_(&jobz, &uplo, &n, a, &lda, w, work, &lwork, info);
}

template<> void lapackSyevd<c10::complex<double>, double>(char jobz, char uplo, int n, c10::complex<double> *a, int lda, double *w, c10::complex<double> *work, int lwork, double *rwork, int lrwork, int *iwork, int liwork, int *info) {
  zheevd_(&jobz, &uplo, &n, reinterpret_cast<std::complex<double>*>(a), &lda, w, reinterpret_cast<std::complex<double>*>(work), &lwork, rwork, &lrwork, iwork, &liwork, info);
}

template<> void lapackSyevd<c10::complex<float>, float>(char jobz, char uplo, int n, c10::complex<float> *a, int lda, float *w, c10::complex<float> *work, int lwork, float *rwork, int lrwork, int *iwork, int liwork, int *info) {
  cheevd_(&jobz, &uplo, &n, reinterpret_cast<std::complex<float>*>(a), &lda, w, reinterpret_cast<std::complex<float>*>(work), &lwork, rwork, &lrwork, iwork, &liwork, info);
}

template<> void lapackSyevd<double>(char jobz, char uplo, int n, double *a, int lda, double *w, double *work, int lwork, double *rwork, int lrwork, int *iwork, int liwork, int *info) {
  (void)rwork;  // unused
  (void)lrwork;  // unused
  dsyevd_(&jobz, &uplo, &n, a, &lda, w, work, &lwork, iwork, &liwork, info);
}

template<> void lapackSyevd<float>(char jobz, char uplo, int n, float *a, int lda, float *w, float *work, int lwork, float *rwork, int lrwork, int *iwork, int liwork, int *info) {
  (void)rwork;  // unused
  (void)lrwork;  // unused
  ssyevd_(&jobz, &uplo, &n, a, &lda, w, work, &lwork, iwork, &liwork, info);
}

template<> void lapackEig<double>(char jobvl, char jobvr, int n, double *a, int lda, double *w, double* vl, int ldvl, double *vr, int ldvr, double *work, int lwork, double *rwork, int *info) {
  // lapack [sd]geev wants to separate output arrays: wr and wi for the real
  // and imaginary parts
  double *wr = w;
  double *wi = w + n;
  (void)rwork; // unused
  dgeev_(&jobvl, &jobvr, &n, a, &lda, wr, wi, vl, &ldvl, vr, &ldvr, work, &lwork, info);
}

template<> void lapackEig<float>(char jobvl, char jobvr, int n, float *a, int lda, float *w, float* vl, int ldvl, float *vr, int ldvr, float *work, int lwork, float *rwork, int *info) {
  // lapack [sd]geev wants to separate output arrays: wr and wi for the real
  // and imaginary parts
  float *wr = w;
  float *wi = w + n;
  (void)rwork; // unused
  sgeev_(&jobvl, &jobvr, &n, a, &lda, wr, wi, vl, &ldvl, vr, &ldvr, work, &lwork, info);
}

template<> void lapackEig<c10::complex<double>, double>(char jobvl, char jobvr, int n, c10::complex<double> *a, int lda, c10::complex<double> *w, c10::complex<double> *vl, int ldvl, c10::complex<double> *vr, int ldvr, c10::complex<double> *work, int lwork, double *rwork, int *info) {
  zgeev_(&jobvl, &jobvr, &n,
         reinterpret_cast<std::complex<double>*>(a), &lda,
         reinterpret_cast<std::complex<double>*>(w),
         reinterpret_cast<std::complex<double>*>(vl), &ldvl,
         reinterpret_cast<std::complex<double>*>(vr), &ldvr,
         reinterpret_cast<std::complex<double>*>(work), &lwork,
         rwork, info);
}

template<> void lapackEig<c10::complex<float>, float>(char jobvl, char jobvr, int n, c10::complex<float> *a, int lda, c10::complex<float> *w, c10::complex<float> *vl, int ldvl, c10::complex<float> *vr, int ldvr, c10::complex<float> *work, int lwork, float *rwork, int *info) {
  cgeev_(&jobvl, &jobvr, &n,
         reinterpret_cast<std::complex<float>*>(a), &lda,
         reinterpret_cast<std::complex<float>*>(w),
         reinterpret_cast<std::complex<float>*>(vl), &ldvl,
         reinterpret_cast<std::complex<float>*>(vr), &ldvr,
         reinterpret_cast<std::complex<float>*>(work), &lwork,
         rwork, info);
}

template<> void lapackSvd<c10::complex<double>, double>(char jobz, int m, int n, c10::complex<double> *a, int lda,
                                  double *s, c10::complex<double> *u, int ldu, c10::complex<double> *vt, int ldvt, c10::complex<double> *work, int lwork, double *rwork, int *iwork, int *info) {
  zgesdd_(&jobz, &m, &n, reinterpret_cast<std::complex<double>*>(a), &lda, s, reinterpret_cast<std::complex<double>*>(u), &ldu,
          reinterpret_cast<std::complex<double>*>(vt), &ldvt, reinterpret_cast<std::complex<double>*>(work), &lwork, rwork, iwork, info);
}

template<> void lapackSvd<c10::complex<float>, float>(char jobz, int m, int n, c10::complex<float> *a, int lda,
                                 float *s, c10::complex<float> *u, int ldu, c10::complex<float> *vt, int ldvt, c10::complex<float> *work, int lwork, float *rwork, int *iwork, int *info) {
  cgesdd_(&jobz, &m, &n, reinterpret_cast<std::complex<float>*>(a), &lda, s, reinterpret_cast<std::complex<float>*>(u), &ldu,
          reinterpret_cast<std::complex<float>*>(vt), &ldvt, reinterpret_cast<std::complex<float>*>(work), &lwork, rwork, iwork, info);
}

template<> void lapackSvd<double>(char jobz, int m, int n, double *a, int lda,
                                  double *s, double *u, int ldu, double *vt, int ldvt, double *work, int lwork, double *rwork, int *iwork, int *info) {
  dgesdd_(&jobz, &m, &n, a, &lda, s, u, &ldu, vt, &ldvt, work, &lwork, iwork, info);
}

template<> void lapackSvd<float>(char jobz, int m, int n, float *a, int lda,
                                 float *s, float *u, int ldu, float *vt, int ldvt, float *work, int lwork, float *rwork, int *iwork, int *info) {
  sgesdd_(&jobz, &m, &n, a, &lda, s, u, &ldu, vt, &ldvt, work, &lwork, iwork, info);
}

template<> void lapackLuSolve<c10::complex<double>>(char trans, int n, int nrhs, c10::complex<double> *a, int lda, int *ipiv, c10::complex<double> *b, int ldb, int *info) {
  zgetrs_(&trans, &n, &nrhs, reinterpret_cast<std::complex<double>*>(a), &lda, ipiv, reinterpret_cast<std::complex<double>*>(b), &ldb, info);
}

template<> void lapackLuSolve<c10::complex<float>>(char trans, int n, int nrhs, c10::complex<float> *a, int lda, int *ipiv, c10::complex<float> *b, int ldb, int *info) {
  cgetrs_(&trans, &n, &nrhs, reinterpret_cast<std::complex<float>*>(a), &lda, ipiv, reinterpret_cast<std::complex<float>*>(b), &ldb, info);
}

template<> void lapackLuSolve<double>(char trans, int n, int nrhs, double *a, int lda, int *ipiv, double *b, int ldb, int *info) {
  dgetrs_(&trans, &n, &nrhs, a, &lda, ipiv, b, &ldb, info);
}

template<> void lapackLuSolve<float>(char trans, int n, int nrhs, float *a, int lda, int *ipiv, float *b, int ldb, int *info) {
  sgetrs_(&trans, &n, &nrhs, a, &lda, ipiv, b, &ldb, info);
}

template<> void lapackGels<c10::complex<double>>(
    char trans, int m, int n, int nrhs,
    c10::complex<double> *a, int lda, c10::complex<double> *b, int ldb,
    c10::complex<double> *work, int lwork, int *info) {
  zgels_(&trans, &m, &n, &nrhs,
      reinterpret_cast<std::complex<double>*>(a), &lda,
      reinterpret_cast<std::complex<double>*>(b), &ldb,
      reinterpret_cast<std::complex<double>*>(work), &lwork, info);
}

template<> void lapackGels<c10::complex<float>>(
    char trans, int m, int n, int nrhs,
    c10::complex<float> *a, int lda, c10::complex<float> *b, int ldb,
    c10::complex<float> *work, int lwork, int *info) {
  cgels_(&trans, &m, &n, &nrhs,
      reinterpret_cast<std::complex<float>*>(a), &lda,
      reinterpret_cast<std::complex<float>*>(b), &ldb,
      reinterpret_cast<std::complex<float>*>(work), &lwork, info);
}

template<> void lapackGels<double>(
    char trans, int m, int n, int nrhs,
    double *a, int lda, double *b, int ldb,
    double *work, int lwork, int *info) {
  dgels_(&trans, &m, &n, &nrhs,
      a, &lda, b, &ldb, work, &lwork, info);
}

template<> void lapackGels<float>(
    char trans, int m, int n, int nrhs,
    float *a, int lda, float *b, int ldb,
    float *work, int lwork, int *info) {
  sgels_(&trans, &m, &n, &nrhs,
      a, &lda, b, &ldb, work, &lwork, info);
}

template<> void lapackGelsd<c10::complex<double>, double>(
    int m, int n, int nrhs,
    c10::complex<double> *a, int lda, c10::complex<double> *b, int ldb,
    double *s, double rcond, int *rank,
    c10::complex<double> *work, int lwork,
    double *rwork, int *iwork, int *info) {
  zgelsd_(&m, &n, &nrhs,
      reinterpret_cast<std::complex<double>*>(a), &lda,
      reinterpret_cast<std::complex<double>*>(b), &ldb,
      s, &rcond, rank,
      reinterpret_cast<std::complex<double>*>(work), &lwork,
      rwork, iwork, info);
}

template<> void lapackGelsd<c10::complex<float>, float>(
    int m, int n, int nrhs,
    c10::complex<float> *a, int lda, c10::complex<float> *b, int ldb,
    float *s, float rcond, int *rank,
    c10::complex<float> *work, int lwork,
    float *rwork, int *iwork, int *info) {
  cgelsd_(&m, &n, &nrhs,
      reinterpret_cast<std::complex<float>*>(a), &lda,
      reinterpret_cast<std::complex<float>*>(b), &ldb,
      s, &rcond, rank,
      reinterpret_cast<std::complex<float>*>(work), &lwork,
      rwork, iwork, info);
}

template<> void lapackGelsd<double>(
    int m, int n, int nrhs,
    double *a, int lda, double *b, int ldb,
    double *s, double rcond, int *rank,
    double *work, int lwork,
    double *rwork, int *iwork, int *info) {
  dgelsd_(&m, &n, &nrhs,
      a, &lda, b, &ldb,
      s, &rcond, rank,
      work, &lwork, iwork, info);
}

template<> void lapackGelsd<float>(
    int m, int n, int nrhs,
    float *a, int lda, float *b, int ldb,
    float *s, float rcond, int *rank,
    float *work, int lwork,
    float *rwork, int *iwork, int *info) {
  sgelsd_(&m, &n, &nrhs,
      a, &lda, b, &ldb,
      s, &rcond, rank,
      work, &lwork, iwork, info);
}

template<> void lapackGelsy<c10::complex<double>, double>(
    int m, int n, int nrhs,
    c10::complex<double> *a, int lda, c10::complex<double> *b, int ldb,
    int *jpvt, double rcond, int *rank,
    c10::complex<double> *work, int lwork, double *rwork, int *info) {
  zgelsy_(&m, &n, &nrhs,
      reinterpret_cast<std::complex<double>*>(a), &lda,
      reinterpret_cast<std::complex<double>*>(b), &ldb,
      jpvt, &rcond, rank,
      reinterpret_cast<std::complex<double>*>(work), &lwork,
      rwork, info);
}

template<> void lapackGelsy<c10::complex<float>, float>(
    int m, int n, int nrhs,
    c10::complex<float> *a, int lda, c10::complex<float> *b, int ldb,
    int *jpvt, float rcond, int *rank,
    c10::complex<float> *work, int lwork, float *rwork, int *info) {
  cgelsy_(&m, &n, &nrhs,
      reinterpret_cast<std::complex<float>*>(a), &lda,
      reinterpret_cast<std::complex<float>*>(b), &ldb,
      jpvt, &rcond, rank,
      reinterpret_cast<std::complex<float>*>(work), &lwork,
      rwork, info);
}

template<> void lapackGelsy<double>(
    int m, int n, int nrhs,
    double *a, int lda, double *b, int ldb,
    int *jpvt, double rcond, int *rank,
    double *work, int lwork, double *rwork, int *info) {
  dgelsy_(&m, &n, &nrhs,
      a, &lda, b, &ldb,
      jpvt, &rcond, rank,
      work, &lwork, info);
}

template<> void lapackGelsy<float>(
    int m, int n, int nrhs,
    float *a, int lda, float *b, int ldb,
    int *jpvt, float rcond, int *rank,
    float *work, int lwork, float *rwork, int *info) {
  sgelsy_(&m, &n, &nrhs,
      a, &lda, b, &ldb,
      jpvt, &rcond, rank,
      work, &lwork, info);
}

template<> void lapackGelss<c10::complex<double>, double>(
    int m, int n, int nrhs,
    c10::complex<double> *a, int lda, c10::complex<double> *b, int ldb,
    double *s, double rcond, int *rank,
    c10::complex<double> *work, int lwork,
    double *rwork, int *info
    ) {
  zgelss_(&m, &n, &nrhs,
      reinterpret_cast<std::complex<double>*>(a), &lda,
      reinterpret_cast<std::complex<double>*>(b), &ldb,
      s, &rcond, rank,
      reinterpret_cast<std::complex<double>*>(work), &lwork,
      rwork, info);
}

template<> void lapackGelss<c10::complex<float>, float>(
    int m, int n, int nrhs,
    c10::complex<float> *a, int lda, c10::complex<float> *b, int ldb,
    float *s, float rcond, int *rank,
    c10::complex<float> *work, int lwork,
    float *rwork, int *info
    ) {
  cgelss_(&m, &n, &nrhs,
      reinterpret_cast<std::complex<float>*>(a), &lda,
      reinterpret_cast<std::complex<float>*>(b), &ldb,
      s, &rcond, rank,
      reinterpret_cast<std::complex<float>*>(work), &lwork,
      rwork, info);
}

template<> void lapackGelss<double>(
    int m, int n, int nrhs,
    double *a, int lda, double *b, int ldb,
    double *s, double rcond, int *rank,
    double *work, int lwork,
    double *rwork, int *info) {
  dgelss_(&m, &n, &nrhs,
      a, &lda, b, &ldb,
      s, &rcond, rank,
      work, &lwork, info);
}

template<> void lapackGelss<float>(
    int m, int n, int nrhs,
    float *a, int lda, float *b, int ldb,
    float *s, float rcond, int *rank,
    float *work, int lwork,
    float *rwork, int *info) {
  sgelss_(&m, &n, &nrhs,
      a, &lda, b, &ldb,
      s, &rcond, rank,
      work, &lwork, info);
}
#endif

// Below of the definitions of the functions operating on a batch that are going to be dispatched
// in the main helper functions for the linear algebra operations

// ~~~~~~~~~~~~~~~~~~~~~~~~~~~~~~~~~~ solve ~~~~~~~~~~~~~~~~~~~~~~~~~~~~~~~~~~~~~~

/*
Computes the solution to a system of linear equations
  A X = B,
where A is an n-by-n matrix and X and B are n-by-nrhs matrices.
Note that B is required to be a matrix, the usual, vector case, is obtained with nrhs = 1.
Above description is for non-batched input, the batched input is also supported.
This is an in-place routine, content of both A and b are overwritten.
'infos' is an int Tensor containing error codes for each matrix in the batched input.
For more information see LAPACK's documentation for GESV routine.
*/
template<typename scalar_t>
static void apply_solve(Tensor& b, Tensor& A, Tensor& infos) {
#ifndef USE_LAPACK
  AT_ERROR("solve: LAPACK library not found in compilation");
#else
  auto A_data = A.data_ptr<scalar_t>();
  auto b_data = b.data_ptr<scalar_t>();
  auto A_mat_stride = matrixStride(A);
  auto b_mat_stride = matrixStride(b);
  auto batch_size = batchCount(A);
  auto n = A.size(-2);
  auto nrhs = b.size(-1);
  auto lda = std::max<int64_t>(1, n);

  auto ipiv = at::empty({lda}, b.options().dtype(kInt));
  auto ipiv_data = ipiv.data_ptr<int>();
  auto infos_data = infos.data_ptr<int>();

  for (const auto i : c10::irange(batch_size)) {
    scalar_t* A_working_ptr = &A_data[i * A_mat_stride];
    scalar_t* b_working_ptr = &b_data[i * b_mat_stride];
    int* info_working_ptr = &infos_data[i];
    lapackSolve<scalar_t>(n, nrhs, A_working_ptr, lda, ipiv_data, b_working_ptr, lda, info_working_ptr);
  }
#endif
}

std::tuple<Tensor, Tensor> _solve_helper_cpu(const Tensor& self, const Tensor& A) {
  auto self_working_copy = cloneBatchedColumnMajor(self);
  auto A_working_copy = cloneBatchedColumnMajor(A);
  // infos might not get filled for empty inputs therefore at::zeros is used instead of at::empty
  auto infos = at::zeros({std::max<int64_t>(1, batchCount(self))}, self.options().dtype(kInt));
  AT_DISPATCH_FLOATING_AND_COMPLEX_TYPES(self.scalar_type(), "solve_cpu", [&]{
    apply_solve<scalar_t>(self_working_copy, A_working_copy, infos);
  });
  if (self.dim() > 2) {
    batchCheckErrors(infos, "solve_cpu");
  } else {
    singleCheckErrors(infos.item().toInt(), "solve_cpu");
  }
  return std::tuple<Tensor, Tensor>(self_working_copy, A_working_copy);
}

// Supports arbitrary batch dimensions for self and A
std::tuple<Tensor,Tensor> solve(const Tensor& self, const Tensor& A) {
  TORCH_CHECK(self.dim() >= 2,
           "B should have at least 2 dimensions, but has ", self.dim(), " dimensions instead");
  TORCH_CHECK(A.dim() >= 2,
           "A should have at least 2 dimensions, but has ", A.dim(), " dimensions instead");
  Tensor self_broadcasted, A_broadcasted;
  std::tie(self_broadcasted, A_broadcasted) = _linalg_broadcast_batch_dims(self, A, "solve");
  return at::_solve_helper(self_broadcasted, A_broadcasted);
}

std::tuple<Tensor&,Tensor&> solve_out(const Tensor& self, const Tensor& A, Tensor& solution, Tensor& lu) {
  checkSameDevice("solve", solution, self, "solution");
  checkSameDevice("solve", lu, self, "lu");
  checkLinalgCompatibleDtype("solve", solution, self, "solution");
  checkLinalgCompatibleDtype("solve", lu, self, "lu");

  Tensor solution_tmp, lu_tmp;
  std::tie(solution_tmp, lu_tmp) = at::_solve_helper(self, A);

  at::native::resize_output(solution, solution_tmp.sizes());
  at::native::resize_output(lu, lu_tmp.sizes());
  solution.copy_(solution_tmp);
  lu.copy_(lu_tmp);
  return std::tuple<Tensor&, Tensor&>(solution, lu);
}


// This is a type dispatching helper function for 'apply_solve'
Tensor& _linalg_solve_out_helper_cpu(Tensor& result, Tensor& input, Tensor& infos) {
  // 'result' and 'input' should be in column major order (it should be checked before calling this function)
  // the content of 'result', 'input' and 'infos' is overwritten by 'apply_solve'
  // 'result' should contain data of 'other' tensor (right-hand-side of the linear system of equations)
  // 'input' should contain data of original 'input' tensor (left-hand-side of the linear system of equations)
  AT_DISPATCH_FLOATING_AND_COMPLEX_TYPES(result.scalar_type(), "linalg_solve_out_cpu", [&]{
    apply_solve<scalar_t>(result, input, infos);
  });
  return result;
}

// Solves a system of linear equations matmul(input, x) = other in-place
// LAPACK/MAGMA error codes are saved in 'infos' tensor, they are not checked here
static Tensor& linalg_solve_out_info(Tensor& result, Tensor& infos, const Tensor& input, const Tensor& other) {
  checkSameDevice("linalg_solve", result, input);
  checkSameDevice("linalg_solve", other, input, "other");
  checkLinalgCompatibleDtype("linalg_solve", result, input);

  TORCH_CHECK(input.scalar_type() == other.scalar_type(),
    "input dtype ", input.scalar_type(), " does not match other dtype ", other.scalar_type());

  TORCH_CHECK(input.dim() >= 2,
           "input should have at least 2 dimensions, but has ", input.dim(), " dimensions instead");
  TORCH_CHECK(other.dim() >= 1,
           "other should have at least 1 dimension, but has ", other.dim(), " dimensions instead");

  // Two types of 'other' tensors are supported:
  // - 1-dimensional (1D) tensor or batch of 1D tensors (vector case)
  // - 2-dimensional (2D) tensor or batch of 2D tensors (matrix case)
  // original torch.solve supported only the matrix case, while NumPy works for both cases
  // for the batched input we need to be able to distinguish them
  bool vector_case = linalg_solve_is_vector_rhs(input, other);

  bool is_batched_column_major = false;
  if (vector_case) {
    is_batched_column_major = result.is_contiguous();
  } else if (!vector_case && result.dim() >= 2) {
    is_batched_column_major = result.transpose(-2, -1).is_contiguous();
  }

  // if 'other' is a batch of 2D tensors, then 'input' can be non-batched and will be broadcasted
  auto expected_shape = IntArrayRef(input.sizes().data(), input.dim() - 1);  // input.shape[:-1]
  if (!vector_case && other.dim() > 2) {
    expected_shape = other.sizes();
  }

  bool result_equal_expected_shape = result.sizes().equals(expected_shape);
  bool result_input_same_type = (result.scalar_type() == input.scalar_type());

  // if result is not empty and not in batched column major format
  bool copy_needed = (result.numel() != 0 && !is_batched_column_major);
  copy_needed |= !result_input_same_type;  // or result does not have the same dtype as input
  copy_needed |= (result.numel() != 0 && !result_equal_expected_shape); // or result does not have the expected shape
  // we have to allocate a temporary tensor
  if (copy_needed) {
    Tensor result_tmp = at::empty({0}, input.options());
    result_tmp = linalg_solve_out_info(result_tmp, infos, input, other);
    at::native::resize_output(result, result_tmp.sizes());
    result.copy_(result_tmp);
    return result;
  }
  // else use result's storage directly

  // we need to unsqueeze 'other' because 2-dimensional tensors are expected in the implementation
  Tensor other_ = vector_case ? other.unsqueeze(-1) : other;

  // _linalg_broadcast_batch_dims also includes linearSolveCheckInputs
  // it checks for squareness of 'input' and 'shape' compatibility of 'other' and 'input'
  Tensor other_broadcasted, input_broadcasted;
  std::tie(other_broadcasted, input_broadcasted) = _linalg_broadcast_batch_dims(other_, input, "linalg_solve");

  auto squeezed_other_broadcasted = at::squeeze(other_broadcasted, -1);
  auto squeezed_result_shape = squeezed_other_broadcasted.sizes();

  // if result has no elements we can modify it
  if (result.numel() == 0) {
    if (vector_case) {
      result.resize_(squeezed_result_shape);
    } else {
      at::native::resize_as_(result, other_broadcasted.transpose(-2, -1), MemoryFormat::Contiguous);
      result.transpose_(-2, -1);
    }
  }

  auto expected_result_shape = vector_case ? squeezed_result_shape : other_broadcasted.sizes();
  TORCH_INTERNAL_ASSERT(result.sizes().equals(expected_result_shape));
  TORCH_INTERNAL_ASSERT(result.scalar_type() == input.scalar_type());
  TORCH_INTERNAL_ASSERT(result.device() == input.device());

  // result tensor must be in batched column major order (Fortran contiguous) for 2D inputs
  // or C contiguous for 1D input
  if (vector_case) {
    TORCH_INTERNAL_ASSERT(result.is_contiguous());
  } else {
    TORCH_INTERNAL_ASSERT(result.transpose(-2, -1).is_contiguous());
  }

  // for 1-dimensional 'other', we need to unsqueeze the result before passing to "apply_solve"
  if (vector_case) {
    result = result.unsqueeze_(-1);
  }

  // _linalg_solve_out_helper_ (apply_solve) performs calculations in-place and result must be a copy of other_broadcasted
  result.copy_(other_broadcasted);

  auto input_working_copy = cloneBatchedColumnMajor(input_broadcasted);

  TORCH_INTERNAL_ASSERT(infos.scalar_type() == kInt);
  TORCH_INTERNAL_ASSERT(infos.device() == input.device());
  infos.resize_({std::max<int64_t>(1, batchCount(input_broadcasted))});
  // if input is empty infos might not get filled; make sure infos doesn't contain garbage then
  if (input.numel() == 0) {
    infos.fill_(0);
  }

  result = at::_linalg_solve_out_helper_(result, input_working_copy, infos);

  // for 1-dimensional 'other', we need to squeeze the result after "apply_solve"
  if (vector_case) {
    result = result.squeeze_(-1);
  }

  return result;
}

// Solves a system of linear equations matmul(input, x) = other in-place
Tensor& linalg_solve_out(const Tensor& input, const Tensor& other, Tensor& result) {
  auto infos = at::empty({0}, input.options().dtype(kInt));
  result = linalg_solve_out_info(result, infos, input, other);

  // Now check LAPACK/MAGMA error codes
  // batchCheckErrors(Tensor, char*) calls 'infos = infos.to(kCPU)'
  bool vector_case = linalg_solve_is_vector_rhs(input, other);
  if (vector_case ? result.dim() > 1 : result.dim() > 2) {
    batchCheckErrors(infos, "linalg_solve");
  } else {
    singleCheckErrors(infos.item().toInt(), "linalg_solve");
  }

  return result;
}

// Solves a system of linear equations matmul(input, x) = other
Tensor linalg_solve(const Tensor& input, const Tensor& other) {
  Tensor result = at::empty({0}, input.options());
  result = at::linalg_solve_out(result, input, other);
  return result;
}

// ~~~~~~~~~~~~~~~~~~~~~~~~~~~~~~~~~ inverse ~~~~~~~~~~~~~~~~~~~~~~~~~~~~~~~~~~~~

/*
Computes the inverse of n-by-n matrix 'self'
This is an in-place routine, it overwrites the content of 'self'.
'infos_lu' and 'infos_getri' are int Tensors containing error codes for each matrix in the batched input.
'infos_lu' is for holding lapackLU errors, and 'infos_getri' is for holding lapackGetri errors.
For more information see LAPACK's documentation for GETRI and GETRF routines.
*/
template <typename scalar_t>
static void apply_inverse(Tensor& self, Tensor& infos_lu, Tensor& infos_getri) {
#ifndef USE_LAPACK
  AT_ERROR("inverse: LAPACK library not found in compilation");
#else
  using value_t = typename c10::scalar_value_type<scalar_t>::type;
  auto self_data = self.data_ptr<scalar_t>();
  auto self_matrix_stride = matrixStride(self);
  auto batch_size = batchCount(self);
  auto n = self.size(-2);
  auto lda = std::max<int64_t>(1, n);

  auto ipiv = at::empty({lda}, self.options().dtype(kInt));
  auto ipiv_data = ipiv.data_ptr<int>();
  auto infos_lu_data = infos_lu.data_ptr<int>();
  auto infos_getri_data = infos_getri.data_ptr<int>();

  // NOLINTNEXTLINE(cppcoreguidelines-init-variables)
  int info;
  // Run once, first to get the optimum work size
  // Since we deal with batches of matrices with the same dimensions, doing this outside
  // the loop saves (batch_size - 1) workspace queries which would provide the same result
  // and (batch_size - 1) calls to allocate and deallocate workspace using at::empty()
  int lwork = -1;
  scalar_t wkopt;
  lapackGetri<scalar_t>(n, self_data, lda, ipiv_data, &wkopt, lwork, &info);
  lwork = std::max<int>(1, real_impl<scalar_t, value_t>(wkopt));
  Tensor work = at::empty({lwork}, self.options());
  auto work_data = work.data_ptr<scalar_t>();

  for (const auto i : c10::irange(batch_size)) {
    scalar_t* self_working_ptr = &self_data[i * self_matrix_stride];
    int* info_lu_working_ptr = &infos_lu_data[i];
    lapackLu<scalar_t>(n, n, self_working_ptr, lda, ipiv_data, info_lu_working_ptr);

    // now compute the actual inverse
    int* info_getri_working_ptr = &infos_getri_data[i];
    lapackGetri<scalar_t>(n, self_working_ptr, lda, ipiv_data, work_data, lwork, info_getri_working_ptr);
  }
#endif
}

Tensor _inverse_helper_cpu(const Tensor& self) {
  auto infos_lu = at::empty({std::max<int64_t>(1, batchCount(self))}, self.options().dtype(kInt));
  auto infos_getri = at::empty({std::max<int64_t>(1, batchCount(self))}, self.options().dtype(kInt));
  auto self_working_copy = cloneBatchedColumnMajor(self);
  AT_DISPATCH_FLOATING_AND_COMPLEX_TYPES(self.scalar_type(), "inverse_cpu", [&]{
    apply_inverse<scalar_t>(self_working_copy, infos_lu, infos_getri);
  });
  if (self.dim() > 2) {
    batchCheckErrors(infos_lu, "inverse_cpu");
    batchCheckErrors(infos_getri, "inverse_cpu");
  } else {
    singleCheckErrors(infos_lu.item().toInt(), "inverse_cpu");
    singleCheckErrors(infos_getri.item().toInt(), "inverse_cpu");
  }
  return self_working_copy;
}

Tensor inverse(const Tensor &self) {
  if (self.numel() == 0) {
    return at::empty_like(self, LEGACY_CONTIGUOUS_MEMORY_FORMAT);
  }
  squareCheckInputs(self);
  return at::_inverse_helper(self);
}

Tensor& inverse_out(const Tensor &self, Tensor &result) {
  checkSameDevice("inverse", result, self);
  checkLinalgCompatibleDtype("inverse", result, self);
  Tensor result_tmp = at::inverse(self);
  at::native::resize_output(result, result_tmp.sizes());
  result.copy_(result_tmp);
  return result;
}

// This is a type dispatching helper function for 'apply_inverse'
Tensor& _linalg_inv_out_helper_cpu(Tensor &result, Tensor& infos_lu, Tensor& infos_getri) {
  // This function calculates the inverse matrix in-place
  // result should be in column major order and contain matrices to invert
  // the content of result is overwritten by 'apply_inverse'
  AT_DISPATCH_FLOATING_AND_COMPLEX_TYPES(result.scalar_type(), "linalg_inv_out_cpu", [&]{
    apply_inverse<scalar_t>(result, infos_lu, infos_getri);
  });
  return result;
}

// Computes the inverse matrix of 'input', it is is saved to 'result' in-place
// LAPACK/MAGMA/cuSOLVER error codes are saved in 'infos' tensors, they are not checked here
static Tensor& linalg_inv_out_info(Tensor& result, Tensor& infos_lu, Tensor& infos_getri, const Tensor& input) {
  squareCheckInputs(input);
  checkSameDevice("linalg_inv", result, input);
  checkLinalgCompatibleDtype("linalg_inv", result, input);

  TORCH_INTERNAL_ASSERT(infos_lu.scalar_type() == kInt);
  TORCH_INTERNAL_ASSERT(infos_getri.scalar_type() == kInt);

  bool result_input_same_type = (result.scalar_type() == input.scalar_type());
  bool result_equal_expected_shape = result.sizes().equals(input.sizes());
  bool is_batched_column_major = false;
  if (result.dim() >= 2) {
    is_batched_column_major = result.transpose(-2, -1).is_contiguous();
  }

  // if result is not empty and not in batched column major format
  bool copy_needed = (result.numel() != 0 && !is_batched_column_major);
  copy_needed |= !result_input_same_type;  // or result does not have the same dtype as input
  copy_needed |= (result.numel() != 0 && !result_equal_expected_shape); // or result does not have the expected shape
  // we have to allocate a temporary tensor
  if (copy_needed) {
    Tensor result_tmp = at::empty({0}, input.options());
    result_tmp = linalg_inv_out_info(result_tmp, infos_lu, infos_getri, input);
    at::native::resize_output(result, result_tmp.sizes());
    result.copy_(result_tmp);
    return result;
  }
  // else  use result's storage directly

  // if result has no elements we can modify it
  if (result.numel() == 0) {
    at::native::resize_as_(result, input.transpose(-2, -1), MemoryFormat::Contiguous);
    result.transpose_(-2, -1);
  }

  TORCH_INTERNAL_ASSERT(result.sizes().equals(input.sizes()));
  TORCH_INTERNAL_ASSERT(result.scalar_type() == input.scalar_type());
  TORCH_INTERNAL_ASSERT(result.device() == input.device());

  // result tensor must be in batched column major order (Fortran contiguous)
  TORCH_INTERNAL_ASSERT(result.transpose(-2, -1).is_contiguous());

  // _linalg_inv_out_helper_ (apply_inverse) performs calculations in-place and result must be a copy of input
  result.copy_(input);

  // TODO: Replace this helper with DECLARE/DEFINE_DISPATCH
  result = at::_linalg_inv_out_helper_(result, infos_lu, infos_getri);
  return result;
}

// Computes the inverse matrix of 'input', it is is saved to 'result' in-place
Tensor& linalg_inv_out(const Tensor &input, Tensor &result) {
  auto infos_lu = at::zeros({std::max<int64_t>(1, batchCount(input))}, input.options().dtype(kInt));
  auto infos_getri = at::zeros({std::max<int64_t>(1, batchCount(input))}, input.options().dtype(kInt));
  result = linalg_inv_out_info(result, infos_lu, infos_getri, input);

  // Now check LAPACK/MAGMA/cuSOLVER error codes
  if (result.dim() > 2) {
    batchCheckErrors(infos_lu, "linalg_inv_lu");
    batchCheckErrors(infos_getri, "linalg_inv_getri");
  } else {
    singleCheckErrors(infos_lu.item().toInt(), "linalg_inv_lu");
    singleCheckErrors(infos_getri.item().toInt(), "linalg_inv_getri");
  }

  return result;
}

// Computes the inverse matrix of 'input'
Tensor linalg_inv(const Tensor &input) {
  Tensor result = at::empty({0}, input.options());
  result = at::linalg_inv_out(result, input);
  return result;
}

// ~~~~~~~~~~~~~~~~~~~~~~~~~~~~~~ cholesky_solve ~~~~~~~~~~~~~~~~~~~~~~~~~~~~~~~~~

template<typename scalar_t>
static void apply_cholesky_solve(Tensor& b, Tensor& A, bool upper, std::vector<int64_t>& infos) {
#ifndef USE_LAPACK
  AT_ERROR("cholesky_solve: LAPACK library not found in compilation");
#else
  char uplo = upper ? 'U' : 'L';

  auto A_data = A.data_ptr<scalar_t>();
  auto b_data = b.data_ptr<scalar_t>();
  auto A_mat_stride = matrixStride(A);
  auto b_mat_stride = matrixStride(b);
  auto batch_size = batchCount(A);
  auto n = A.size(-2);
  auto nrhs = b.size(-1);

  // NOLINTNEXTLINE(cppcoreguidelines-init-variables)
  int info;
  for (const auto i : c10::irange(batch_size)) {
    scalar_t* A_working_ptr = &A_data[i * A_mat_stride];
    scalar_t* b_working_ptr = &b_data[i * b_mat_stride];
    lapackCholeskySolve<scalar_t>(uplo, n, nrhs, A_working_ptr, n, b_working_ptr, n, &info);
    infos[i] = info;
    if (info != 0) {
      return;
    }
  }
#endif
}

Tensor _cholesky_solve_helper_cpu(const Tensor& self, const Tensor& A, bool upper) {
  auto self_working_copy = cloneBatchedColumnMajor(self);
  auto A_working_copy = cloneBatchedColumnMajor(A);
  std::vector<int64_t> infos(batchCount(self), 0);
  AT_DISPATCH_FLOATING_AND_COMPLEX_TYPES(self.scalar_type(), "cholesky_solve_cpu", [&]{
    apply_cholesky_solve<scalar_t>(self_working_copy, A_working_copy, upper, infos);
  });
  if (self.dim() > 2) {
    batchCheckErrors(infos, "cholesky_solve_cpu");
  } else {
    singleCheckErrors(infos[0], "cholesky_solve_cpu");
  }
  return self_working_copy;
}

// Supports arbitrary batch dimensions for self and A
Tensor cholesky_solve(const Tensor& self, const Tensor& A, bool upper) {
  TORCH_CHECK(self.dim() >= 2,
           "b should have at least 2 dimensions, but has ", self.dim(), " dimensions instead");
  TORCH_CHECK(A.dim() >= 2,
           "u should have at least 2 dimensions, but has ", A.dim(), " dimensions instead");
  Tensor self_broadcasted, A_broadcasted;
  std::tie(self_broadcasted, A_broadcasted) = _linalg_broadcast_batch_dims(self, A, "cholesky_solve");
  return at::_cholesky_solve_helper(self_broadcasted, A_broadcasted, upper);
}

Tensor& cholesky_solve_out(const Tensor& self, const Tensor& A, bool upper, Tensor& result) {
  checkSameDevice("cholesky_solve", result, self);
  checkLinalgCompatibleDtype("cholesky_solve", result, self);
  Tensor result_tmp = at::cholesky_solve(self, A, upper);
  at::native::resize_output(result, result_tmp.sizes());
  result.copy_(result_tmp);
  return result;
}

// ~~~~~~~~~~~~~~~~~~~~~~~~~~~~~~~~~ cholesky ~~~~~~~~~~~~~~~~~~~~~~~~~~~~~~~~~~~~

template<typename scalar_t>
static void apply_cholesky(Tensor& self, bool upper, std::vector<int64_t>& infos) {
#ifndef USE_LAPACK
  AT_ERROR("cholesky: LAPACK library not found in compilation");
#else
  char uplo = upper ? 'U' : 'L';

  auto self_data = self.data_ptr<scalar_t>();
  auto self_matrix_stride = matrixStride(self);
  auto batch_size = batchCount(self);
  auto n = self.size(-2);
  auto lda = std::max<int64_t>(1, n);

  // NOLINTNEXTLINE(cppcoreguidelines-init-variables)
  int info;
  for (const auto i : c10::irange(batch_size)) {
    scalar_t* self_working_ptr = &self_data[i * self_matrix_stride];
    lapackCholesky<scalar_t>(uplo, n, self_working_ptr, lda, &info);
    infos[i] = info;
    if (info != 0) {
      return;
    }
  }
#endif
}

Tensor _cholesky_helper_cpu(const Tensor& self, bool upper) {
  std::vector<int64_t> infos(batchCount(self), 0);
  auto self_working_copy = cloneBatchedColumnMajor(self);
  AT_DISPATCH_FLOATING_AND_COMPLEX_TYPES(self.scalar_type(), "cholesky_cpu", [&]{
    apply_cholesky<scalar_t>(self_working_copy, upper, infos);
  });
  if (self.dim() > 2) {
    batchCheckErrors(infos, "cholesky_cpu");
  } else {
    singleCheckErrors(infos[0], "cholesky_cpu");
  }
  return self_working_copy;
}

Tensor cholesky(const Tensor &self, bool upper) {
  if (self.numel() == 0) {
    return at::empty_like(self, LEGACY_CONTIGUOUS_MEMORY_FORMAT);
  }
  squareCheckInputs(self);

  auto raw_cholesky_output = at::_cholesky_helper(self, upper);
  if (upper) {
    return raw_cholesky_output.triu_();
  } else {
    return raw_cholesky_output.tril_();
  }
}

Tensor& cholesky_out(const Tensor &self, bool upper, Tensor &result) {
  checkSameDevice("cholesky", result, self);
  checkLinalgCompatibleDtype("cholesky", result, self);
  Tensor result_tmp = at::cholesky(self, upper);
  at::native::resize_output(result, result_tmp.sizes());
  result.copy_(result_tmp);
  return result;
}

Tensor linalg_cholesky(const Tensor &self) {
  if (self.numel() == 0) {
    return at::empty_like(self, LEGACY_CONTIGUOUS_MEMORY_FORMAT);
  }
  squareCheckInputs(self);
  return at::_cholesky_helper(self, /*upper=*/false).tril_();
}

Tensor& linalg_cholesky_out(const Tensor &self, Tensor &result) {
  checkSameDevice("linalg_cholesky", result, self);
  checkLinalgCompatibleDtype("linalg_cholesky", result, self);
  Tensor result_tmp = at::linalg_cholesky(self);
  at::native::resize_output(result, result_tmp.sizes());
  result.copy_(result_tmp);
  return result;
}

// ~~~~~~~~~~~~~~~~~~~~~~~~~~~~~~~~~ cholesky_inverse ~~~~~~~~~~~~~~~~~~~~~~~~~~~~~~~~~~~~

// NOLINTNEXTLINE(cppcoreguidelines-avoid-non-const-global-variables)
DEFINE_DISPATCH(cholesky_inverse_stub);

Tensor& cholesky_inverse_out_info(Tensor& result, Tensor& infos, const Tensor& input, bool upper) {
  TORCH_INTERNAL_ASSERT(input.dim() >= 2);
  TORCH_INTERNAL_ASSERT(input.size(-1) == input.size(-2));

  TORCH_INTERNAL_ASSERT(result.scalar_type() == input.scalar_type());
  TORCH_INTERNAL_ASSERT(result.device() == input.device());

  TORCH_INTERNAL_ASSERT(infos.scalar_type() == at::kInt);
  TORCH_INTERNAL_ASSERT(infos.device() == at::kCPU);
  TORCH_INTERNAL_ASSERT(infos.numel() == std::max<int64_t>(1, batchCount(input)));

  // if result has no elements we can modify it
  if (result.numel() == 0) {
    at::native::resize_as_(result, input.transpose(-2, -1), MemoryFormat::Contiguous);
    result.transpose_(-2, -1);
  }

  // result tensor must be in batched column major order (Fortran contiguous)
  TORCH_INTERNAL_ASSERT(result.transpose(-2, -1).is_contiguous());
  TORCH_INTERNAL_ASSERT(result.sizes().equals(input.sizes()));

  // cholesky_inverse_stub (apply_cholesky_inverse) performs calculations in-place and result must be a copy of input
  result.copy_(input);

  // infos must be contiguous
  TORCH_INTERNAL_ASSERT(infos.is_contiguous());
  infos.fill_(0);

  result = cholesky_inverse_stub(result.device().type(), result, infos, upper);
  return result;
}

Tensor& cholesky_inverse_out(const Tensor &input, bool upper, Tensor &result) {
  squareCheckInputs(input);
  checkSameDevice("cholesky_inverse", result, input);
  checkLinalgCompatibleDtype("cholesky_inverse", result, input);

  // MAGMA requires 'infos' to reside in CPU memory, therefore we create 'infos' only on CPU for now.
  auto infos = at::zeros({std::max<int64_t>(1, batchCount(input))}, input.options().dtype(kInt).device(kCPU));

  bool result_input_same_type = (result.scalar_type() == input.scalar_type());
  bool result_equal_expected_shape = result.sizes().equals(input.sizes());
  bool is_batched_column_major = false;
  if (result.dim() >= 2) {
    is_batched_column_major = result.transpose(-2, -1).is_contiguous();
  }

  // if result is not empty and not in batched column major format
  bool copy_needed = (result.numel() != 0 && !is_batched_column_major);
  copy_needed |= !result_input_same_type;  // or result does not have the same dtype as input
  copy_needed |= (result.numel() != 0 && !result_equal_expected_shape); // or result does not have the expected shape
  // we have to allocate a temporary tensor
  if (copy_needed) {
    Tensor result_tmp = at::empty({0}, input.options());
    result_tmp = cholesky_inverse_out_info(result_tmp, infos, input, upper);
    at::native::resize_output(result, result_tmp.sizes());
    result.copy_(result_tmp);
  } else {
    // use result's memory directly
    result = cholesky_inverse_out_info(result, infos, input, upper);
  }

  // Now check LAPACK/MAGMA error codes
  if (result.dim() > 2) {
    batchCheckErrors(infos, "cholesky_inverse");
  } else {
    singleCheckErrors(infos.item().toInt(), "cholesky_inverse");
  }
  return result;
}

Tensor cholesky_inverse(const Tensor &input, bool upper) {
  Tensor result = at::empty({0}, input.options());
  result = at::cholesky_inverse_out(result, input, upper);
  return result;
}

// ~~~~~~~~~~~~~~~~~~~~~~~~~~~~~~~~~~~~ lu ~~~~~~~~~~~~~~~~~~~~~~~~~~~~~~~~~~~~~~~

template<typename scalar_t>
static void apply_lu(Tensor& self, Tensor& pivots, Tensor& infos) {
#ifndef USE_LAPACK
  AT_ERROR("lu: LAPACK library not found in compilation");
#else
  auto self_data = self.data_ptr<scalar_t>();
  auto pivots_data = pivots.data_ptr<int>();
  auto infos_data = infos.data_ptr<int>();
  auto self_matrix_stride = matrixStride(self);
  auto pivots_matrix_stride = pivots.size(-1);
  auto batch_size = batchCount(self);
  auto m = self.size(-2);
  auto n = self.size(-1);

  for (const auto i : c10::irange(batch_size)) {
    scalar_t* self_working_ptr = &self_data[i * self_matrix_stride];
    int* pivots_working_ptr = &pivots_data[i * pivots_matrix_stride];
    int* infos_working_ptr = &infos_data[i];
    lapackLu<scalar_t>(m, n, self_working_ptr, m, pivots_working_ptr, infos_working_ptr);
  }
#endif
}

std::tuple<Tensor, Tensor, Tensor> _lu_with_info_cpu(const Tensor& self, bool pivot, bool check_errors) {
  TORCH_CHECK(pivot, "lu without pivoting is not implemented on the CPU");
  TORCH_CHECK(self.dim() >= 2,
           "expected tensor with 2 or more dimensions, got size: ", self.sizes(),
           " instead");
  auto m = self.size(-2);
  auto n = self.size(-1);
  auto req_size = self.sizes().vec();
  req_size.pop_back();
  req_size.back() = std::min(m, n);
  auto pivots_tensor = at::empty(req_size, self.options().dtype(kInt));
  req_size.pop_back();
  auto infos_tensor = at::zeros(req_size, self.options().dtype(kInt));

  Tensor self_working_copy;
  if (self.numel() == 0) {
    self_working_copy = at::empty_like(self, LEGACY_CONTIGUOUS_MEMORY_FORMAT);
  } else {
    self_working_copy = cloneBatchedColumnMajor(self);
    AT_DISPATCH_FLOATING_AND_COMPLEX_TYPES(self.scalar_type(), "lu_cpu", [&]{
      apply_lu<scalar_t>(self_working_copy, pivots_tensor, infos_tensor);
    });
  }
  if (check_errors) {
    if (self.dim() > 2) {
      batchCheckErrors(infos_tensor, "lu", /*allow_singular=*/true);
    } else {
      singleCheckErrors(infos_tensor.item<int64_t>(), "lu", /*allow_singular=*/true);
    }
  }
  return std::make_tuple(self_working_copy, pivots_tensor, infos_tensor);
}

// ~~~~~~~~~~~~~~~~~~~~~~~~~~~~~~ triangular_solve ~~~~~~~~~~~~~~~~~~~~~~~~~~~~~~~

// NOLINTNEXTLINE(cppcoreguidelines-avoid-non-const-global-variables)
DEFINE_DISPATCH(triangular_solve_stub);

/*
Solves the matrix equation 'input' @ 'result' = 'other' for the 'result'.
The result of the computation is saved in-place in 'result' tensor,
'clone_input' will be a copy of 'input',
'infos' is used to store information for possible checks for error,
'upper' controls the portion of input matrix to consider in computations,
'transpose' if true then 'input.transpose(-2, -1)' @ 'result' = 'other' is solved,
'unitriangular' if true then the diagonal elements of 'input' are assumed to be 1
and the actual diagonal values are not used.
*/
static std::tuple<Tensor&, Tensor&> triangular_solve_out_info(
    Tensor& result,
    Tensor& clone_input,
    Tensor& infos,
    const Tensor& input,
    const Tensor& other,
    bool upper, bool transpose, bool unitriangular) {
  // These internal asserts make explicit the assumptions in the implementation
  // Error check with the actual error messages are done on the higher level of
  // the hierarchy of calls
  TORCH_INTERNAL_ASSERT(input.dim() >= 2);
  TORCH_INTERNAL_ASSERT(input.size(-2) == input.size(-1));

  TORCH_INTERNAL_ASSERT(input.device() == other.device());
  TORCH_INTERNAL_ASSERT(input.device() == result.device());
  TORCH_INTERNAL_ASSERT(input.device() == clone_input.device());
  TORCH_INTERNAL_ASSERT(input.device() == infos.device());

  TORCH_INTERNAL_ASSERT(input.scalar_type() == other.scalar_type());
  TORCH_INTERNAL_ASSERT(input.scalar_type() == result.scalar_type());
  TORCH_INTERNAL_ASSERT(input.scalar_type() == clone_input.scalar_type());

  TORCH_INTERNAL_ASSERT(infos.scalar_type() == at::kInt);
  TORCH_INTERNAL_ASSERT(infos.numel() == std::max<int64_t>(1, batchCount(input)));
  TORCH_INTERNAL_ASSERT(infos.is_contiguous());

  // if 'result' has no elements we can modify it
  if (result.numel() == 0) {
    result.resize_(other.transpose(-2, -1).sizes(), MemoryFormat::Contiguous);
    result.transpose_(-2, -1);  // make 'result' to have Fortran contiguous memory layout
  }

  // if 'clone_input' has no elements we can modify it
  if (clone_input.numel() == 0) {
    clone_input.resize_(input.transpose(-2, -1).sizes(), MemoryFormat::Contiguous);
    clone_input.transpose_(-2, -1);  // make 'clone_input' to have Fortran contiguous memory layout
  }

  // 'result' and 'clone_input' must be in batched column major order (Fortran contiguous)
  TORCH_INTERNAL_ASSERT(result.transpose(-2, -1).is_contiguous());
  TORCH_INTERNAL_ASSERT(clone_input.transpose(-2, -1).is_contiguous());

  // triangular_solve_stub performs calculations in-place
  // 'result' must be a copy of 'other'
  // 'clone_input' must be a copy of 'input'
  TORCH_INTERNAL_ASSERT(result.sizes().equals(other.sizes()));
  TORCH_INTERNAL_ASSERT(clone_input.sizes().equals(input.sizes()));
  result.copy_(other);
  clone_input.copy_(input);

  triangular_solve_stub(input.device().type(), clone_input, result, infos, upper, transpose, /*conjugate_transpose=*/false, unitriangular);

  return std::tuple<Tensor&, Tensor&>(result, clone_input);
}

// Supports arbitrary batch dimensions for self and A
std::tuple<Tensor, Tensor> triangular_solve(const Tensor& self, const Tensor& A,
                                            bool upper, bool transpose, bool unitriangular) {
  TORCH_CHECK(self.dim() >= 2,
           "torch.triangular_solve: Expected b to have at least 2 dimensions, but it has ", self.dim(), " dimensions instead");
  TORCH_CHECK(A.dim() >= 2,
           "torch.triangular_solve: Expected A to have at least 2 dimensions, but it has ", A.dim(), " dimensions instead");

  Tensor self_broadcasted, A_broadcasted;
  std::tie(self_broadcasted, A_broadcasted) = _linalg_broadcast_batch_dims(self, A, "triangular_solve");

  Tensor result = at::empty({0}, self.options());
  Tensor clone_A = at::empty({0}, self.options());
  Tensor infos = at::zeros({std::max<int64_t>(1, batchCount(self_broadcasted))}, self.options().dtype(kInt));

  triangular_solve_out_info(result, clone_A, infos, A_broadcasted, self_broadcasted, upper, transpose, unitriangular);

  if (self_broadcasted.dim() > 2) {
    batchCheckErrors(infos, "triangular_solve");
  } else {
    singleCheckErrors(infos.item().toInt(), "triangular_solve");
  }

  return std::tuple<Tensor, Tensor>(result, clone_A);
}

std::tuple<Tensor&, Tensor&> triangular_solve_out(const Tensor& self, const Tensor& A, bool upper, bool transpose, bool unitriangular, Tensor& result, Tensor& clone_A) {
  checkSameDevice("triangular_solve", result, self);
  checkLinalgCompatibleDtype("triangular_solve", result, self);
  checkSameDevice("triangular_solve", clone_A, self, "clone_A");
  checkLinalgCompatibleDtype("triangular_solve", clone_A, self, "clone_A");
  Tensor result_tmp, clone_A_tmp;
  std::tie(result_tmp, clone_A_tmp) = at::native::triangular_solve(self, A, upper, transpose, unitriangular);
  at::native::resize_output(result, result_tmp.sizes());
  at::native::resize_output(clone_A, clone_A_tmp.sizes());
  result.copy_(result_tmp);
  clone_A.copy_(clone_A_tmp);
  return std::tuple<Tensor&, Tensor&>(result, clone_A);
}

// ~~~~~~~~~~~~~~~~~~~~~~~~~~~~~~~~~~~~ qr ~~~~~~~~~~~~~~~~~~~~~~~~~~~~~~~~~~~~~~~

// NOLINTNEXTLINE(cppcoreguidelines-avoid-non-const-global-variables)
DEFINE_DISPATCH(geqrf_stub);

static void geqrf_out_helper(const Tensor& input, const Tensor& QR, const Tensor& tau) {
  TORCH_INTERNAL_ASSERT(input.dim() >= 2);

  TORCH_INTERNAL_ASSERT(input.scalar_type() == QR.scalar_type());
  TORCH_INTERNAL_ASSERT(input.device() == QR.device());

  TORCH_INTERNAL_ASSERT(input.scalar_type() == tau.scalar_type());
  TORCH_INTERNAL_ASSERT(input.device() == tau.device());

  // if 'QR' has no elements we can modify it
  if (QR.numel() == 0) {
    QR.resize_as_(input.transpose(-2, -1), MemoryFormat::Contiguous);
    QR.transpose_(-2, -1); // make Fortran-contiguous
  }

  auto expected_batch_tau_shape = IntArrayRef(input.sizes().data(), input.dim() - 2).vec(); // input.shape[:-2]
  expected_batch_tau_shape.push_back(std::min(input.size(-2), input.size(-1)));
  if (tau.numel() == 0) {
    tau.resize_(expected_batch_tau_shape);
  }

  // QR tensor must be in batched column major order (Fortran contiguous)
  TORCH_INTERNAL_ASSERT(QR.transpose(-2, -1).is_contiguous());
  TORCH_INTERNAL_ASSERT(QR.sizes().equals(input.sizes()));

  // tau tensor must be contiguous
  TORCH_INTERNAL_ASSERT(tau.is_contiguous());
  TORCH_INTERNAL_ASSERT(tau.sizes().equals(expected_batch_tau_shape));

  // geqrf_stub (apply_geqrf) performs calculations in-place and 'QR' must be a copy of input
  QR.copy_(input);
  geqrf_stub(input.device().type(), QR, tau);
}

std::tuple<Tensor&, Tensor&> geqrf_out(const Tensor& input, Tensor& QR, Tensor& tau) {
  TORCH_CHECK(input.dim() >= 2, "torch.geqrf: input must have at least 2 dimensions.");

  checkSameDevice("torch.geqrf", QR, input, "a"); // 'a' is used in documentation and native_functions.yml
  checkSameDevice("torch.geqrf", tau, input, "tau");
  checkLinalgCompatibleDtype("torch.geqrf", QR, input, "a");
  checkLinalgCompatibleDtype("torch.geqrf", tau, input, "tau");

  bool QR_input_same_type = (QR.scalar_type() == input.scalar_type());
  bool tau_input_same_type = (tau.scalar_type() == input.scalar_type());
  bool QR_equal_expected_shape = QR.sizes().equals(input.sizes());

  auto expected_batch_tau_shape = IntArrayRef(input.sizes().data(), input.dim() - 2).vec(); // input.shape[:-2]
  expected_batch_tau_shape.push_back(std::min(input.size(-2), input.size(-1)));
  bool tau_equal_expected_shape = tau.sizes().equals(expected_batch_tau_shape);

  bool is_batched_column_major = false;
  if (QR.dim() >= 2) {
    is_batched_column_major = QR.transpose(-2, -1).is_contiguous();
  }

  // if 'QR' is not empty and not in batched column major format
  bool copy_needed = (QR.numel() != 0 && !is_batched_column_major);
  copy_needed |= (QR.numel() != 0 && !QR_equal_expected_shape); // or 'QR' does not have the expected shape
  copy_needed |= !QR_input_same_type;  // or 'QR' does not have the same dtype as input
  // we have to allocate a temporary tensor

  copy_needed |= (tau.numel() != 0 && !tau.is_contiguous());
  copy_needed |= (tau.numel() != 0 && !tau_equal_expected_shape); // or 'tau' does not have the expected shape
  copy_needed |= !tau_input_same_type;  // or 'tau' does not have the same dtype as input

  if (copy_needed) {
    Tensor QR_tmp = at::empty({0}, input.options());
    Tensor tau_tmp = at::empty({0}, input.options());

    geqrf_out_helper(input, QR_tmp, tau_tmp);

    at::native::resize_output(QR, QR_tmp.sizes());
    QR.copy_(QR_tmp);
    at::native::resize_output(tau, tau_tmp.sizes());
    tau.copy_(tau_tmp);
  } else {
    // use "out" tensors' storage directly
    geqrf_out_helper(input, QR, tau);
  }

  return std::tuple<Tensor&, Tensor&>(QR, tau);
}

std::tuple<Tensor, Tensor> geqrf(const Tensor& input) {
  Tensor QR = at::empty({0}, input.options());
  Tensor tau = at::empty({0}, input.options());
  std::tie(QR, tau) = at::geqrf_outf(input, QR, tau);
  return std::make_tuple(QR, tau);
}

<<<<<<< HEAD
/*
  Computes the QR decomposition using GEQRF and ORGQR operations.
  This is an in-place function and Q, R tensors must have correct shape and be Fortran contiguous.
=======
std::tuple<Tensor, Tensor> _linalg_qr_helper_cpu(const Tensor& self, std::string mode) {
  // NOLINTNEXTLINE(cppcoreguidelines-init-variables)
  bool compute_q, reduced;
  std::tie(compute_q, reduced) = _parse_qr_mode(mode);
  int64_t m = self.size(-2), n = self.size(-1);
>>>>>>> eac02f85

  Args:
  * `input` - [in] Input tensor for QR decomposition
  * `Q` - [out] Tensor containing the Q matrices of QR decomposition
  * `R` - [out] Tensor containing the R matrices of QR decomposition
  * `compute_q` - controls whether the Q tensor is computed
  * `reduced_mode` - controls the size of Q and R tensors

<<<<<<< HEAD
  For further details, please see the LAPACK documentation for GEQRF and ORGQR.
*/
void linalg_qr_out_helper(const Tensor& input, const Tensor& Q, const Tensor& R, bool compute_q, bool reduced_mode) {
  TORCH_INTERNAL_ASSERT(input.dim() >= 2);
=======
  // Setup input geometry for apply_orgqr
  std::vector<int64_t> q_sizes, q_strides;
  // NOLINTNEXTLINE(cppcoreguidelines-init-variables)
  int64_t n_columns_q;
  std::tie(q_sizes, q_strides, n_columns_q) = _compute_geometry_for_Q(self, reduced);
>>>>>>> eac02f85

  TORCH_INTERNAL_ASSERT(input.scalar_type() == Q.scalar_type());
  TORCH_INTERNAL_ASSERT(input.device() == Q.device());

  TORCH_INTERNAL_ASSERT(input.scalar_type() == R.scalar_type());
  TORCH_INTERNAL_ASSERT(input.device() == R.device());

  auto m = input.size(-2);
  auto n = input.size(-1);
  auto mn = std::min(m, n);

  // Q must have the expected shape: reduced_mode ? (..., m, min(m, n)) : (..., m, m)
  if (compute_q) {
    auto expected_Q_shape = input.sizes().vec();
    expected_Q_shape.back() = reduced_mode ? mn : m;
    TORCH_INTERNAL_ASSERT(Q.sizes().equals(expected_Q_shape));

    // Q tensor must be in batched column major order (Fortran contiguous)
    TORCH_INTERNAL_ASSERT(Q.transpose(-2, -1).is_contiguous());
  }

  // R must have the expected shape: (reduced_mode || !compute_q) ? (..., min(m,n), n) : (..., m, n)
  auto expected_R_shape = input.sizes().vec();
  expected_R_shape.end()[-2] = (reduced_mode || !compute_q) ? mn : m;
  TORCH_INTERNAL_ASSERT(R.sizes().equals(expected_R_shape));

  // R tensor must be in batched column major order (Fortran contiguous)
  TORCH_INTERNAL_ASSERT(R.transpose(-2, -1).is_contiguous());

  auto tau_shape = input.sizes().vec();
  tau_shape.pop_back();
  tau_shape.back() = mn;
  Tensor tau = at::empty(tau_shape, input.options());

  // geqrf requires m x n workspace input that is modified in-place
  // if m > n and reduced==true we use Q tensor for storing the result of geqrf operation
  // otherwise R tensor is used
  Tensor QR = R;
  if (m > n && reduced_mode) {
    QR = Q;
  }
  if (!compute_q) {
    QR = at::empty(input.transpose(-2, -1).sizes(), input.options());
    QR.transpose_(-2, -1);
  }

  // geqrf_stub (apply_geqrf) performs calculations in-place and 'QR' must be a copy of input
  QR.copy_(input);
  geqrf_stub(input.device().type(), QR, tau);

  // this is for mode='r'
  if (!compute_q) {
    R.copy_(QR.slice(-2, 0, mn));
    R.triu_();
    return;
  }

  // if Q tensor was used for geqrf copy the result for R from QR
  if (m > n && reduced_mode) {
    R.copy_(Q.slice(-2, 0, n));
  } else {
    Q.slice(-1, 0, n).copy_(R.slice(-1, 0, m));
  }
  R.triu_();

  // Next perform ORGQR for Q using the result from GEQRF
  orgqr_stub(input.device().type(), const_cast<Tensor&>(Q), tau);
}

std::tuple<Tensor, Tensor> _linalg_qr_helper_cpu(const Tensor& input, std::string mode) {
  bool compute_q, reduced_mode;
  std::tie(compute_q, reduced_mode) = _parse_qr_mode(mode);
  auto m = input.size(-2);
  auto n = input.size(-1);
  auto mn = std::min(m, n);

  // Allocate Q, R tensors with correct shape and memory layout
  Tensor Q;
  if (compute_q) {
    auto Qt_shape = input.sizes().vec();
    Qt_shape.end()[-2] = reduced_mode ? mn : m;
    Qt_shape.end()[-1] = m;
    Q = at::empty(Qt_shape, input.options());
    Q.transpose_(-2, -1); // make 'Q' with Fortran contiguous memory layout
  } else {
    Q = at::empty({0}, input.options());
  }

  auto Rt_shape = input.sizes().vec();
  Rt_shape.end()[-2] = n;
  Rt_shape.end()[-1] = (reduced_mode || !compute_q) ? mn : m;
  Tensor R = at::empty(Rt_shape, input.options());
  R.transpose_(-2, -1); // make 'R' with Fortran contiguous memory layout

  // Now fill Q, R tensors with the result
  linalg_qr_out_helper(input, Q, R, compute_q, reduced_mode);

  return std::make_tuple(Q, R);
}

std::tuple<Tensor,Tensor> linalg_qr(const Tensor& self, std::string mode) {
  TORCH_CHECK(self.dim() >= 2,
              "qr input should have at least 2 dimensions, but has ", self.dim(), " dimensions instead");
  return at::_linalg_qr_helper(self, mode);
}

std::tuple<Tensor&,Tensor&> linalg_qr_out(const Tensor& self, std::string mode, Tensor& Q, Tensor& R) {
  TORCH_CHECK(self.dim() >= 2,
              "torch.linalg.qr: input should have at least 2 dimensions, but has ", self.dim(), " dimensions instead");
  checkSameDevice("torch.linalg.qr", Q, self, "Q");
  checkSameDevice("torch.linalg.qr", R, self, "R");
  checkLinalgCompatibleDtype("torch.linalg.qr", Q, self, "Q");
  checkLinalgCompatibleDtype("torch.linalg.qr", R, self, "R");
  Tensor Q_tmp, R_tmp;
  std::tie(Q_tmp, R_tmp) = at::_linalg_qr_helper(self, mode);
  at::native::resize_output(Q, Q_tmp.sizes());
  Q.copy_(Q_tmp);
  at::native::resize_output(R, R_tmp.sizes());
  R.copy_(R_tmp);
  return std::tuple<Tensor&, Tensor&>(Q, R);
}

std::tuple<Tensor,Tensor> qr(const Tensor& self, bool some) {
  std::string mode = some ? "reduced" : "complete";
  return at::linalg_qr(self, mode);
}

std::tuple<Tensor&,Tensor&> qr_out(const Tensor& self, bool some, Tensor& Q, Tensor& R) {
  std::string mode = some ? "reduced" : "complete";
  return at::linalg_qr_out(Q, R, self, mode);
}

// ~~~~~~~~~~~~~~~~~~~~~~~~~~~~~~~~~~ orgqr ~~~~~~~~~~~~~~~~~~~~~~~~~~~~~~~~~~~~~~

// NOLINTNEXTLINE(cppcoreguidelines-avoid-non-const-global-variables)
DEFINE_DISPATCH(orgqr_stub);

/*
  The householder_product (orgqr) function allows reconstruction of an orthogonal (or unitary) matrix Q,
  from a sequence of elementary reflectors, such as is produced by the geqrf function.

  Args:
  * `input` - Tensor with the directions of the elementary reflectors below the diagonal.
  * `tau` - Tensor containing the magnitudes of the elementary reflectors.
  * `result` - result Tensor, which will contain the orthogonal (or unitary) matrix Q.

  For further details, please see the LAPACK/MAGMA documentation.
*/
Tensor& householder_product_out_helper(const Tensor& input, const Tensor& tau, Tensor& result) {
  TORCH_INTERNAL_ASSERT(input.dim() >= 2);
  TORCH_INTERNAL_ASSERT(input.size(-2) >= input.size(-1));
  TORCH_INTERNAL_ASSERT(input.size(-1) >= tau.size(-1));

  TORCH_INTERNAL_ASSERT(input.scalar_type() == tau.scalar_type());
  TORCH_INTERNAL_ASSERT(input.device() == tau.device());

  TORCH_INTERNAL_ASSERT(result.scalar_type() == input.scalar_type());
  TORCH_INTERNAL_ASSERT(result.device() == input.device());

  // if result has no elements we can modify it
  if (result.numel() == 0) {
    at::native::resize_as_(result, input.transpose(-2, -1), MemoryFormat::Contiguous);
    result.transpose_(-2, -1);
  }

  // result tensor must be in batched column major order (Fortran contiguous)
  TORCH_INTERNAL_ASSERT(result.transpose(-2, -1).is_contiguous());
  TORCH_INTERNAL_ASSERT(result.sizes().equals(input.sizes()));

  // tau tensor must be contiguous
  Tensor tau_ = tau;
  if (!tau.is_contiguous()) {
    tau_ = at::empty(tau.sizes(), tau.options(), MemoryFormat::Contiguous);
    tau_.copy_(tau);
  }

  // orgqr_stub (apply_orgqr) performs calculations in-place and result must be a copy of input
  result.copy_(input);

  result = orgqr_stub(result.device().type(), result, tau_);
  return result;
}

Tensor& linalg_householder_product_out(const Tensor& input, const Tensor& tau, Tensor& result) {
  TORCH_CHECK(input.dim() >= 2, "torch.linalg.householder_product: input must have at least 2 dimensions.");
  TORCH_CHECK(
      input.size(-2) >= input.size(-1),
      "torch.linalg.householder_product: input.shape[-2] must be greater than or equal to input.shape[-1]");
  TORCH_CHECK(
      input.size(-1) >= tau.size(-1),
      "torch.linalg.householder_product: input.shape[-1] must be greater than or equal to tau.shape[-1]");

  TORCH_CHECK(
      input.dim() - tau.dim() == 1,
      "torch.linalg.householder_product: Expected tau to have one dimension less than input, but got tau.ndim equal to ",
      tau.dim(),
      " and input.ndim is equal to ",
      input.dim());
  if (input.dim() > 2) {
    auto expected_batch_tau_shape = IntArrayRef(input.sizes().data(), input.dim() - 2); // input.shape[:-2]
    auto actual_batch_tau_shape = IntArrayRef(tau.sizes().data(), tau.dim() - 1); // tau.shape[:-1]
    TORCH_CHECK(
        actual_batch_tau_shape.equals(expected_batch_tau_shape),
        "torch.linalg.householder_product: Expected batch dimensions of tau to be equal to input.shape[:-2], but got ",
        actual_batch_tau_shape);
  }

  TORCH_CHECK(
      tau.scalar_type() == input.scalar_type(),
      "torch.linalg.householder_product: tau dtype ",
      tau.scalar_type(),
      " does not match input dtype ",
      input.scalar_type());
  TORCH_CHECK(
      input.device() == tau.device(),
      "torch.linalg.householder_product: Expected input and tau to be on the same device, but found input on ",
      input.device(),
      " and tau on ",
      tau.device(),
      " instead.");

  checkSameDevice("torch.linalg.householder_product", result, input);
  checkLinalgCompatibleDtype("torch.linalg.householder_product", result, input);

  // TODO: uncomment the following when passing incorrectly sized 'result' is not allowed
  // if (result.numel() != 0) {
  //   // Resize messes up the strides, so let's not use at::native::resize_output
  //   TORCH_CHECK(result.sizes().equals(input.sizes()),
  //   "result shape ", result.sizes(), " does not match input shape ", input.sizes());
  // }

  bool result_input_same_type = (result.scalar_type() == input.scalar_type());
  bool result_equal_expected_shape = result.sizes().equals(input.sizes());
  bool is_batched_column_major = false;
  if (result.dim() >= 2) {
    is_batched_column_major = result.transpose(-2, -1).is_contiguous();
  }

  // if result is not empty and not in batched column major format
  bool copy_needed = (result.numel() != 0 && !is_batched_column_major);
  copy_needed |= !result_input_same_type;  // or result does not have the same dtype as input
  copy_needed |= (result.numel() != 0 && !result_equal_expected_shape); // or result does not have the expected shape
  // we have to allocate a temporary tensor
  if (copy_needed) {
    Tensor result_tmp = at::empty({0}, input.options());
    result_tmp = householder_product_out_helper(input, tau, result_tmp);
    at::native::resize_output(result, result_tmp.sizes());
    result.copy_(result_tmp);
  } else {
    // use result's storage directly
    result = householder_product_out_helper(input, tau, result);
  }

  return result;
}

Tensor linalg_householder_product(const Tensor& input, const Tensor& tau) {
  Tensor result = at::empty({0}, input.options());
  result = at::linalg_householder_product_outf(input, tau, result);
  return result;
}

// torch.orgqr is an alias of torch.linalg.householder_product
// torch.linalg.householder_product is the preferred new function
Tensor& orgqr_out(const Tensor& input, const Tensor& tau, Tensor& result) {
  return at::linalg_householder_product_outf(input, tau, result);
}

Tensor orgqr(const Tensor& input, const Tensor& tau) {
  return at::linalg_householder_product(input, tau);
}

// ~~~~~~~~~~~~~~~~~~~~~~~~~~~~~~~~~~ linalg_eigh ~~~~~~~~~~~~~~~~~~~~~~~~~~~~~~~~

// NOLINTNEXTLINE(cppcoreguidelines-avoid-non-const-global-variables)
DEFINE_DISPATCH(linalg_eigh_stub);

/*
  Computes eigenvalues and eigenvectors of the tensor 'input'.

  Args:
  * 'input' - input Tensor for eigendecomposition
  * 'values' - Tensor to store computed eigenvalues
  * 'vectors' - Tensor to store computed eigenvectors
  * 'infos' - Tensor to store LAPACK/MAGMA/cuSOLVER error codes
  * 'compute_eigenvectors' - controls whether eigenvectors should be computed
  * 'uplo_str' - controls the portion of input matrix to consider in computations, allowed values are "u", "U", "l", "L"
    "u", "U" - upper triangular portion of the input matrix is used in computations; "l", "L" - lower.
*/
std::tuple<Tensor&, Tensor&> linalg_eigh_out_info(
    const Tensor& input,
    Tensor& values,
    Tensor& vectors,
    Tensor& infos,
    bool compute_eigenvectors,
    const std::string& uplo_str) {
  // These internal asserts make explicit the assumptions in the implementation
  // Error check with the actual error messages are done on the higher level of
  // the hierarchy of calls
  TORCH_INTERNAL_ASSERT_DEBUG_ONLY(input.dim() >= 2);
  TORCH_INTERNAL_ASSERT_DEBUG_ONLY(input.size(-2) == input.size(-1));

  TORCH_INTERNAL_ASSERT_DEBUG_ONLY(input.device() == vectors.device());
  TORCH_INTERNAL_ASSERT_DEBUG_ONLY(input.device() == values.device());

  // eigenvalues are always real-valued
  // NOLINTNEXTLINE(clang-analyzer-deadcode.DeadStores)
  ScalarType real_dtype = toValueType(input.scalar_type());
  TORCH_INTERNAL_ASSERT_DEBUG_ONLY(values.scalar_type() == real_dtype);
  TORCH_INTERNAL_ASSERT_DEBUG_ONLY(input.scalar_type() == vectors.scalar_type());

  TORCH_INTERNAL_ASSERT_DEBUG_ONLY(infos.scalar_type() == at::kInt);
  TORCH_INTERNAL_ASSERT_DEBUG_ONLY(infos.device() == input.device());

  // infos can have the shape equal to input.shape[:-2] or (batchCount(input), ), both would work with the current implementation.
  // infos.shape == input.shape[:-2] might be useful in the future for easier checking the error code for the specific matrix
  // in batched input when we would have a user-exposed way to get infos tensor.
  // 1-dimensional tensor of shape (batchCount(input), ) is currently used for the internal implementation everywhere.
  TORCH_INTERNAL_ASSERT_DEBUG_ONLY(infos.numel() == std::max<int64_t>(1, batchCount(input)));
  TORCH_INTERNAL_ASSERT_DEBUG_ONLY(infos.is_contiguous());

  // if 'vectors' has no elements we can modify it
  if (vectors.numel() == 0) {
    vectors.resize_(input.sizes(), MemoryFormat::Contiguous);
    vectors.transpose_(-2, -1);  // make 'vectors' to have Fortran contiguous memory layout
  }

  // if 'values' has no elements we can modify it
  auto values_shape = IntArrayRef(input.sizes().data(), input.dim()-1);  // input.shape[:-1]
  if (values.numel() == 0) {
    values.resize_(values_shape, MemoryFormat::Contiguous);
  }

  // 'vectors' must be in batched column major order (Fortran contiguous)
  TORCH_INTERNAL_ASSERT_DEBUG_ONLY(vectors.transpose(-2, -1).is_contiguous());
  TORCH_INTERNAL_ASSERT_DEBUG_ONLY(vectors.sizes().equals(input.sizes()));

  // 'values' must be contiguous
  TORCH_INTERNAL_ASSERT_DEBUG_ONLY(values.is_contiguous());
  TORCH_INTERNAL_ASSERT_DEBUG_ONLY(values.sizes().equals(values_shape));

  // linalg_eigh_stub performs calculations in-place and 'vectors' must be a copy of 'input'
  vectors.copy_(input);

  // NOLINTNEXTLINE(cppcoreguidelines-narrowing-conversions,bugprone-narrowing-conversions)
  char uplo = std::toupper(uplo_str[0]);
  bool upper = (uplo == 'U');

  linalg_eigh_stub(input.device().type(), values, vectors, infos, upper, compute_eigenvectors);

  return std::tuple<Tensor&, Tensor&>(values, vectors);
}

std::tuple<Tensor, Tensor> linalg_eigh(const Tensor& input, std::string uplo) {
  squareCheckInputs(input);
  checkUplo(uplo);
  ScalarType real_dtype = toValueType(input.scalar_type());
  Tensor values = at::empty({0}, input.options().dtype(real_dtype));
  Tensor vectors = at::empty({0}, input.options());
  Tensor infos = at::zeros({std::max<int64_t>(1, batchCount(input))}, input.options().dtype(kInt));

  std::tie(values, vectors) = linalg_eigh_out_info(input, values, vectors, infos, true, uplo);

  if (input.dim() > 2) {
    batchCheckErrors(infos, "torch.linalg.eigh");
  } else {
    singleCheckErrors(infos.item().toInt(), "torch.linalg.eigh");
  }

  return std::tuple<Tensor, Tensor>(values, vectors);
}

// TODO: it's possible to make the _out variant to be a primal function and implement linalg_eigh on top of _out
// TODO: implement _out variant avoiding copy and using already allocated storage directly
std::tuple<Tensor&, Tensor&> linalg_eigh_out(const Tensor& input, std::string uplo, Tensor& eigvals, Tensor& eigvecs) {
  checkSameDevice("torch.linalg.eigh", eigvecs, input, "eigenvectors");
  checkSameDevice("torch.linalg.eigh", eigvals, input, "eigenvalues");
  checkLinalgCompatibleDtype("torch.linalg.eigh", eigvecs, input, "eigenvectors");

  // eigenvalues are always real-valued here
  ScalarType real_dtype = toValueType(input.scalar_type());
  checkLinalgCompatibleDtype("torch.linalg.eigh", eigvals.scalar_type(), real_dtype, "eigenvalues");

  Tensor eigvals_tmp, eigvecs_tmp;
  std::tie(eigvals_tmp, eigvecs_tmp) = at::linalg_eigh(input, uplo);

  at::native::resize_output(eigvals, eigvals_tmp.sizes());
  eigvals.copy_(eigvals_tmp);
  at::native::resize_output(eigvecs, eigvecs_tmp.sizes());
  eigvecs.copy_(eigvecs_tmp);

  return std::tuple<Tensor&, Tensor&>(eigvals, eigvecs);
}

Tensor linalg_eigvalsh(const Tensor& input, std::string uplo) {
  squareCheckInputs(input);
  checkUplo(uplo);
  ScalarType real_dtype = toValueType(input.scalar_type());
  Tensor values = at::empty({0}, input.options().dtype(real_dtype));
  Tensor vectors = at::empty({0}, input.options());
  Tensor infos = at::zeros({std::max<int64_t>(1, batchCount(input))}, input.options().dtype(kInt));

  std::tie(values, vectors) = linalg_eigh_out_info(input, values, vectors, infos, false, uplo);

  if (input.dim() > 2) {
    batchCheckErrors(infos, "torch.linalg.eigvalsh");
  } else {
    singleCheckErrors(infos.item().toInt(), "torch.linalg.eigvalsh");
  }

  return values;
}

// TODO: it's possible to make the _out variant to be a primal function and implement linalg_eigvalsh on top of _out
// TODO: implement _out variant avoiding copy and using already allocated storage directly
Tensor& linalg_eigvalsh_out(const Tensor& input, std::string uplo, Tensor& result) {
  checkSameDevice("torch.linalg.eigvalsh", result, input);
  ScalarType real_dtype = toValueType(input.scalar_type());
  checkLinalgCompatibleDtype("torch.linalg.eigvalsh", result.scalar_type(), real_dtype);

  Tensor result_tmp = at::linalg_eigvalsh(input, uplo);

  at::native::resize_output(result, result_tmp.sizes());
  result.copy_(result_tmp);

  return result;
}

// ~~~~~~~~~~~~~~~~~~~~~~~~~~~~~~~~~~ symeig ~~~~~~~~~~~~~~~~~~~~~~~~~~~~~~~~~~~~~

template <typename scalar_t>
static void apply_symeig(Tensor& self, Tensor& eigvals, bool eigenvectors, bool upper, std::vector<int64_t>& infos) {
#ifndef USE_LAPACK
  AT_ERROR("symeig: LAPACK library not found in compilation");
#else
  using value_t = typename c10::scalar_value_type<scalar_t>::type;
  auto self_data = self.data_ptr<scalar_t>();
  auto eigvals_data = eigvals.data_ptr<value_t>();
  auto self_matrix_stride = matrixStride(self);
  auto eigvals_stride = eigvals.size(-1);
  auto batch_size = batchCount(self);
  auto n = self.size(-1);

  char uplo = upper ? 'U' : 'L';
  char jobz = eigenvectors ? 'V' : 'N';

  // NOLINTNEXTLINE(cppcoreguidelines-init-variables)
  int info;
  // Run once, first to get the optimum work size.
  // Since we deal with batches of matrices with the same dimensions, doing this outside
  // the loop saves (batch_size - 1) workspace queries which would provide the same result
  // and (batch_size - 1) calls to allocate and deallocate workspace using at::empty()
  int lwork = -1;
  scalar_t wkopt;

  Tensor rwork;
  value_t* rwork_data = nullptr;
  if (isComplexType(at::typeMetaToScalarType(self.dtype()))) {
    int64_t lrwork = std::max(int64_t(1), 3 * n - 2);
    ScalarType dtype = toValueType(typeMetaToScalarType(self.dtype()));
    rwork = at::empty({lrwork}, self.options().dtype(dtype));
    rwork_data = rwork.data_ptr<value_t>();
  }

  lapackSymeig<scalar_t, value_t>(jobz, uplo, n, self_data, n, eigvals_data, &wkopt, lwork, rwork_data, &info);
  lwork = std::max<int>(1, real_impl<scalar_t, value_t>(wkopt));
  Tensor work = at::empty({lwork}, self.options());

  for (const auto i : c10::irange(batch_size)) {
    scalar_t* self_working_ptr = &self_data[i * self_matrix_stride];
    value_t* eigvals_working_ptr = &eigvals_data[i * eigvals_stride];

    // now compute the eigenvalues and the eigenvectors (optionally)
    lapackSymeig<scalar_t, value_t>(jobz, uplo, n, self_working_ptr, n, eigvals_working_ptr, work.data_ptr<scalar_t>(), lwork, rwork_data, &info);
    infos[i] = info;
    if (info != 0) {
      return;
    }
  }
#endif
}

std::tuple<Tensor, Tensor> _symeig_helper_cpu(const Tensor& self, bool eigenvectors, bool upper) {
  std::vector<int64_t> infos(batchCount(self), 0);

  auto self_sizes = self.sizes().vec();
  self_sizes.pop_back();
  ScalarType dtype = toValueType(typeMetaToScalarType(self.dtype()));
  auto eigvals = at::empty(self_sizes, self.options().dtype(dtype));

  if (self.numel() == 0) {
    return std::tuple<Tensor, Tensor>(eigvals, at::empty_like(self, LEGACY_CONTIGUOUS_MEMORY_FORMAT));
  }

  auto self_working_copy = cloneBatchedColumnMajor(self);
  AT_DISPATCH_FLOATING_AND_COMPLEX_TYPES(self.scalar_type(), "symeig_cpu", [&]{
    apply_symeig<scalar_t>(self_working_copy, eigvals, eigenvectors, upper, infos);
  });

  if (self.dim() > 2) {
    batchCheckErrors(infos, "symeig_cpu");
  } else {
    singleCheckErrors(infos[0], "symeig_cpu");
  }
  if (eigenvectors) {
    return std::tuple<Tensor, Tensor>(eigvals, self_working_copy);
  } else {
    return std::tuple<Tensor, Tensor>(eigvals, at::empty({0}, self.options()));
  }
}

std::tuple<Tensor, Tensor> symeig(const Tensor& self, bool eigenvectors, bool upper) {
  squareCheckInputs(self);
  return at::_symeig_helper(self, eigenvectors, upper);
}

std::tuple<Tensor&, Tensor&> symeig_out(const Tensor& self, bool eigenvectors, bool upper, Tensor& vals, Tensor& vecs) {
  checkSameDevice("symeig", vals, self, "eigenvalues");
  checkSameDevice("symeig", vecs, self, "eigenvectors");
  checkLinalgCompatibleDtype("symeig", vecs, self, "eigenvectors");
  // eigenvalues are always real-valued here
  ScalarType real_dtype = toValueType(self.scalar_type());
  checkLinalgCompatibleDtype("symeig", vals.scalar_type(), real_dtype, "eigenvalues");

  Tensor vals_tmp, vecs_tmp;
  std::tie(vals_tmp, vecs_tmp) = at::symeig(self, eigenvectors, upper);

  at::native::resize_output(vals, vals_tmp.sizes());
  at::native::resize_output(vecs, vecs_tmp.sizes());
  vals.copy_(vals_tmp);
  vecs.copy_(vecs_tmp);
  return std::tuple<Tensor&, Tensor&>(vals, vecs);
}

// ~~~~~~~~~~~~~~~~~~~~~~~~~~~~~~~~~~~~ linalg_eig ~~~~~~~~~~~~~~~~~~~~~~~~~~~~~~~

// This function returns complex-valued eigenvectors that is obtained from LAPACK GEEV's real-valued output
// This function is also used for the MAGMA path because intermediate MAGMA's results live on CPU
template <typename scalar_t>
static void linalg_eig_make_complex_eigenvectors_impl(Tensor& result, const Tensor& complex_values, const Tensor& real_vectors) {
  // From GEEV documentation:
  // Complex conjugate pairs of eigenvalues appear consecutively with the eigenvalue having the positive imaginary part first
  // If the j-th eigenvalue is real, then v(j) = VR(:,j), the j-th column of VR.
  // If the j-th and (j+1)-st eigenvalues form a complex conjugate pair, then v(j) = VR(:,j) + i*VR(:,j+1) and v(j+1) = VR(:,j) - i*VR(:,j+1).

  auto batch_size = batchCount(real_vectors);
  auto n = real_vectors.size(-1);
  auto matrix_stride = matrixStride(real_vectors);

  auto result_data = result.data_ptr<c10::complex<scalar_t>>();
  auto real_vectors_data = real_vectors.data_ptr<scalar_t>();
  auto values_data = complex_values.data_ptr<c10::complex<scalar_t>>();

  for (auto b = decltype(batch_size){0}; b < batch_size; b++) {
    scalar_t* vecs = &real_vectors_data[b * matrix_stride];
    c10::complex<scalar_t>* res = &result_data[b * matrix_stride];
    c10::complex<scalar_t>* vals = &values_data[b * n];
    for (auto j = decltype(n){0}; j < n; j++) {
      if (vals[j].imag() == 0.0) {  // eigenvalue is real, then v(j) = VR(:,j)
        for (auto i = decltype(n){0}; i < n; i++) {
          res[j * n + i] = c10::complex<scalar_t>(vecs[j * n + i], 0);
        }
      } else {
        for (auto i = decltype(n){0}; i < n; i++) {
          res[j * n + i] = c10::complex<scalar_t>(vecs[j * n + i],  vecs[(j+1) * n + i]);      // v(j)   = VR(:,j) + i*VR(:,j+1)
          res[(j+1) * n + i] = c10::complex<scalar_t>(vecs[j * n + i], -vecs[(j+1) * n + i]);  // v(j+1) = VR(:,j) - i*VR(:,j+1)
        }
        j++;
      }
    }
  }
}

static Tensor& linalg_eig_make_complex_eigenvectors(Tensor& complex_vectors, const Tensor& complex_values, const Tensor& real_vectors) {
  // These asserts make explicit the requirements on tensors for 'linalg_eig_make_complex_eigenvectors_impl'
  TORCH_INTERNAL_ASSERT_DEBUG_ONLY(complex_vectors.device() == at::kCPU);
  TORCH_INTERNAL_ASSERT_DEBUG_ONLY(complex_values.device() == at::kCPU);
  TORCH_INTERNAL_ASSERT_DEBUG_ONLY(real_vectors.device() == at::kCPU);

  TORCH_INTERNAL_ASSERT_DEBUG_ONLY(complex_vectors.is_complex());
  TORCH_INTERNAL_ASSERT_DEBUG_ONLY(complex_values.is_complex());
  TORCH_INTERNAL_ASSERT_DEBUG_ONLY(real_vectors.is_floating_point());

  TORCH_INTERNAL_ASSERT_DEBUG_ONLY(complex_vectors.transpose(-2, -1).is_contiguous());
  TORCH_INTERNAL_ASSERT_DEBUG_ONLY(complex_values.is_contiguous());
  TORCH_INTERNAL_ASSERT_DEBUG_ONLY(real_vectors.transpose(-2, -1).is_contiguous());

  AT_DISPATCH_FLOATING_TYPES(real_vectors.scalar_type(), "linalg_eig_make_complex_vector", [&]{
    linalg_eig_make_complex_eigenvectors_impl<scalar_t>(complex_vectors, complex_values, real_vectors);
  });
  return complex_vectors;
}

// NOLINTNEXTLINE(cppcoreguidelines-avoid-non-const-global-variables)
DEFINE_DISPATCH(linalg_eig_stub);

std::tuple<Tensor&, Tensor&> linalg_eig_out_info(const Tensor& input, Tensor& values, Tensor& vectors, Tensor& infos, bool compute_eigenvectors) {
  // MAGMA doesn't have GPU interface for GEEV routine, it requires inputs to be on CPU
  // therefore we create all intermediate tensors on CPU
  auto options = input.options().device(at::kCPU);

  // These internal asserts make explicit the assumptions in the implementation
  // Error check with the actual error messages are done on the higher level of the hierarchy of calls
  TORCH_INTERNAL_ASSERT_DEBUG_ONLY(input.dim() >= 2);
  TORCH_INTERNAL_ASSERT_DEBUG_ONLY(input.size(-2) == input.size(-1));

  // for real-valued 'input', eigenvalues can be real-valued or complex-valued
  TORCH_INTERNAL_ASSERT_DEBUG_ONLY((toComplexType(input.scalar_type()) == values.scalar_type()) || (input.scalar_type() == values.scalar_type()));
  TORCH_INTERNAL_ASSERT_DEBUG_ONLY(values.device() == at::kCPU);

  // for real-valued 'input', eigenvectors can be real-valued or complex-valued
  if (compute_eigenvectors) {
    TORCH_INTERNAL_ASSERT_DEBUG_ONLY((toComplexType(input.scalar_type()) == vectors.scalar_type()) || (input.scalar_type() == vectors.scalar_type()));
    TORCH_INTERNAL_ASSERT_DEBUG_ONLY(vectors.device() == at::kCPU);
  }

  TORCH_INTERNAL_ASSERT_DEBUG_ONLY(infos.scalar_type() == at::kInt);
  TORCH_INTERNAL_ASSERT_DEBUG_ONLY(infos.device() == at::kCPU);
  TORCH_INTERNAL_ASSERT_DEBUG_ONLY(infos.numel() == std::max<int64_t>(1, batchCount(input)));
  TORCH_INTERNAL_ASSERT_DEBUG_ONLY(infos.is_contiguous());

  // if 'vectors' has no elements we can modify it
  if (vectors.numel() == 0 && compute_eigenvectors) {
    vectors.resize_(input.sizes(), MemoryFormat::Contiguous);
    vectors.transpose_(-2, -1);  // make 'vectors' to have Fortran contiguous memory layout
  }

  // if 'values' has no elements we can modify it
  auto values_shape = IntArrayRef(input.sizes().data(), input.dim()-1);  // input.shape[:-1]
  if (values.numel() == 0) {
    values.resize_(values_shape, MemoryFormat::Contiguous);
  }

  // 'vectors' must be in batched column major order (Fortran contiguous)
  if (compute_eigenvectors) {
    TORCH_INTERNAL_ASSERT_DEBUG_ONLY(vectors.transpose(-2, -1).is_contiguous());
    TORCH_INTERNAL_ASSERT_DEBUG_ONLY(vectors.sizes().equals(input.sizes()));
  }

  // 'values' must be contiguous
  TORCH_INTERNAL_ASSERT_DEBUG_ONLY(values.is_contiguous());
  TORCH_INTERNAL_ASSERT_DEBUG_ONLY(values.sizes().equals(values_shape));

  // if 'input' is complex then use 'values' directly else create a temporary to hold the real and imaginary parts
  // and then use at::complex_out
  Tensor real_imag_values = values;

  // if 'input' is complex then use 'vectors' directly else maybe create a temporary to hold real vectors
  // and then use linalg_eig_make_complex_eigenvectors
  Tensor maybe_complex_vectors = vectors;
  if (!input.is_complex()) {
    // first n elements to hold the real portion of the output and the last n elements to hold the imaginary portion
    auto real_imag_shape = IntArrayRef(input.sizes().data(), input.dim()-2).vec();  // input.shape[:-2]
    real_imag_shape.push_back(input.size(-1) * 2);
    real_imag_values = at::empty(real_imag_shape, options, MemoryFormat::Contiguous);

    // linalg_eig_stub expects real-valued tensor to store eigenvectors
    // output of linalg_eig_stub need to be post-processed later to produce complex-valued eigenvectors
    // we do this post-processing only if 'vectors' is complex-valued
    // otherwise storage of 'vectors' is used directly
    if (vectors.is_complex() && compute_eigenvectors) {
      maybe_complex_vectors = at::empty(input.sizes(), options, MemoryFormat::Contiguous);
      maybe_complex_vectors.transpose_(-2, -1);  // make 'maybe_complex_vectors' to have Fortran contiguous memory layout
    }
  }

  // MAGMA uses a hybrid CPU-GPU algorithm that performs well only for large matrices
  // See: https://github.com/pytorch/pytorch/pull/52491#issuecomment-795685687
  // Here we call CPU path for matrices smaller than 2048x2048
  // that should be in general significantly faster than calling MAGMA
  // NOLINTNEXTLINE(cppcoreguidelines-avoid-magic-numbers)
  if (input.size(-1) <= 2048) {
    linalg_eig_stub(at::kCPU, real_imag_values, maybe_complex_vectors, infos, input.to(kCPU), compute_eigenvectors);
  } else {
    linalg_eig_stub(input.device().type(), real_imag_values, maybe_complex_vectors, infos, input, compute_eigenvectors);
  }

  // if input is not complex we need to do some post-processing
  if (!input.is_complex()) {
    // extract real and imaginary parts of the output
    auto real_values = real_imag_values.slice(/*dim=*/-1, /*start=*/0, /*end*/input.size(-1));
    auto imag_values = real_imag_values.slice(/*dim=*/-1, /*start=*/input.size(-1));

    // if the imaginary part is zero we don't need to do anything
    bool is_zero_imag = at::all(imag_values == 0.0).item().toBool();
    if (is_zero_imag) {
      values.copy_(real_values);
      if (compute_eigenvectors) {
        vectors.copy_(maybe_complex_vectors);  // does nothing for !vectors.is_complex() because vectors.is_same(maybe_complex_vectors) == true
      }
      return std::tuple<Tensor&, Tensor&>(values, vectors);
    }

    if (values.is_complex()) {
      values = at::complex_out(values, real_values, imag_values);
    } else {
      TORCH_CHECK(false, "torch.linalg.eig: imaginary part of eigenvalues is non-zero, can't safely cast eigenvalues to non-complex dtype.")
    }
    if (compute_eigenvectors) {
      if (vectors.is_complex()) {
          vectors = linalg_eig_make_complex_eigenvectors(vectors, values, maybe_complex_vectors);
      } else {
        TORCH_CHECK(false, "torch.linalg.eig: imaginary part of eigenvectors is non-zero, can't safely cast eigenvectors to non-complex dtype.")
      }
    }
  }

  return std::tuple<Tensor&, Tensor&>(values, vectors);
}

std::tuple<Tensor&, Tensor&> linalg_eig_out(const Tensor& input, Tensor& values, Tensor& vectors) {
  squareCheckInputs(input);

  // unlike NumPy for real-valued inputs the output is always complex-valued
  checkLinalgCompatibleDtype("torch.linalg.eig", values.scalar_type(), toComplexType(input.scalar_type()), "eigenvalues");
  checkLinalgCompatibleDtype("torch.linalg.eig", vectors.scalar_type(), toComplexType(input.scalar_type()), "eigenvectors");
  checkSameDevice("torch.linalg.eig", values, input, "eigenvalues");
  checkSameDevice("torch.linalg.eig", vectors, input, "eigenvectors");

  // MAGMA doesn't have GPU interface for GEEV routine, it requires inputs to be on CPU
  auto options = input.options().device(at::kCPU);
  auto infos = at::zeros({std::max<int64_t>(1, batchCount(input))}, options.dtype(kInt));

  // if result is not empty and not in batched column major format we have to allocate a temporary tensor
  bool is_batched_column_major = false;
  if (vectors.dim() >= 2) {
    is_batched_column_major = vectors.transpose(-2, -1).is_contiguous();
  }

  bool values_expected_type = (values.scalar_type() == toComplexType(input.scalar_type()));
  bool vectors_expected_type = (vectors.scalar_type() == toComplexType(input.scalar_type()));

  auto expected_values_shape = IntArrayRef(input.sizes().data(), input.dim()-1);  // input.shape[:-1]
  bool values_equal_expected_shape = values.sizes().equals(expected_values_shape);
  bool vectors_equal_expected_shape = vectors.sizes().equals(input.sizes());

  // if result is not empty and not in batched column major format
  bool values_tmp_needed = (values.numel() != 0 && !values.is_contiguous());
  bool vectors_tmp_needed = (vectors.numel() != 0 && !is_batched_column_major);
  // or result does not have the expected shape
  values_tmp_needed |= (values.numel() != 0 && !values_equal_expected_shape);
  vectors_tmp_needed |= (vectors.numel() != 0 && !vectors_equal_expected_shape);
  // or result does not have the expected dtype
  values_tmp_needed |= !values_expected_type;
  vectors_tmp_needed |= !vectors_expected_type;
  // we will allocate a temporary tensor and do the copy

  // because MAGMA's GEEV takes CPU inputs and returns CPU outputs
  // "out" tensors that are on GPU device can't be used directly
  values_tmp_needed |= values.is_cuda();
  vectors_tmp_needed |= vectors.is_cuda();

  // determine the appropriate scalar_type for the temporary tensors
  ScalarType values_type = input.scalar_type();
  ScalarType vectors_type = input.scalar_type();
  if (!input.is_complex()) {
    // for real-valued input we can have either real- or complex-valued output
    ScalarType input_complex_dtype = toComplexType(input.scalar_type());
    values_type = values.is_complex() ? input_complex_dtype : values_type;
    vectors_type = vectors.is_complex() ? input_complex_dtype : vectors_type;
  }

  if (values_tmp_needed && vectors_tmp_needed) {
    Tensor values_tmp = at::empty({0}, options.dtype(values_type));
    Tensor vectors_tmp = at::empty({0}, options.dtype(vectors_type));
    std::tie(values_tmp, vectors_tmp) = linalg_eig_out_info(input, values_tmp, vectors_tmp, infos, true);
    at::native::resize_output(values, values_tmp.sizes());
    values.copy_(values_tmp);
    at::native::resize_output(vectors, vectors_tmp.sizes());
    vectors.copy_(vectors_tmp);
  } else if (!values_tmp_needed && vectors_tmp_needed) {
    // use 'values' storage directly
    Tensor vectors_tmp = at::empty({0}, options.dtype(vectors_type));
    std::tie(values, vectors_tmp) = linalg_eig_out_info(input, values, vectors_tmp, infos, true);
    at::native::resize_output(vectors, vectors_tmp.sizes());
    vectors.copy_(vectors_tmp);
  } else if (values_tmp_needed && !vectors_tmp_needed) {
    // use 'vectors' storage directly
    Tensor values_tmp = at::empty({0}, options.dtype(values_type));
    std::tie(values_tmp, vectors) = linalg_eig_out_info(input, values_tmp, vectors, infos, true);
    at::native::resize_output(values, values_tmp.sizes());
    values.copy_(values_tmp);
  } else {
    // use 'values' and 'vectors' storage directly
    std::tie(values, vectors) = linalg_eig_out_info(input, values, vectors, infos, true);
  }

  // Now check LAPACK/MAGMA error codes
  if (input.dim() > 2) {
    batchCheckErrors(infos, "torch.linalg.eig");
  } else {
    singleCheckErrors(infos.item().toInt(), "torch.linalg.eig");
  }

  return std::tuple<Tensor&, Tensor&>(values, vectors);
}

std::tuple<Tensor, Tensor> linalg_eig(const Tensor& input) {
  ScalarType complex_dtype = toComplexType(input.scalar_type());
  Tensor values = at::empty({0}, input.options().dtype(complex_dtype));
  Tensor vectors = at::empty({0}, input.options().dtype(complex_dtype));

  at::linalg_eig_outf(input, values, vectors);

  return std::tuple<Tensor, Tensor>(values, vectors);
}

Tensor& linalg_eigvals_out(const Tensor& input, Tensor& values) {
  squareCheckInputs(input);

  // unlike NumPy for real-valued inputs the output is always complex-valued
  checkLinalgCompatibleDtype("torch.linalg.eigvals", values.scalar_type(), toComplexType(input.scalar_type()), "eigenvalues");
  checkSameDevice("torch.linalg.eigvals", values, input, "eigenvalues");

  // MAGMA doesn't have GPU interface for GEEV routine, it requires inputs to be on CPU
  auto options = input.options().device(at::kCPU);
  auto infos = at::zeros({std::max<int64_t>(1, batchCount(input))}, options.dtype(kInt));

  bool values_expected_type = (values.scalar_type() == toComplexType(input.scalar_type()));

  auto expected_values_shape = IntArrayRef(input.sizes().data(), input.dim()-1);  // input.shape[:-1]
  bool values_equal_expected_shape = values.sizes().equals(expected_values_shape);

  // if result is not empty and not in batched column major format
  bool values_tmp_needed = (values.numel() != 0 && !values.is_contiguous());
  // or result does not have the expected shape
  values_tmp_needed |= (values.numel() != 0 && !values_equal_expected_shape);
  // or result does not have the expected dtype
  values_tmp_needed |= !values_expected_type;
  // we will allocate a temporary tensor and do the copy

  // because MAGMA's GEEV takes CPU inputs and returns CPU outputs
  // 'values' tensor that is on GPU device can't be used directly
  values_tmp_needed |= values.is_cuda();

  // determine the appropriate scalar_type for the temporary tensors
  ScalarType values_type = input.scalar_type();
  if (!input.is_complex()) {
    // for real-valued input we can have either real- or complex-valued output
    ScalarType input_complex_dtype = toComplexType(input.scalar_type());
    values_type = values.is_complex() ? input_complex_dtype : values_type;
  }

  Tensor vectors;
  if (values_tmp_needed) {
    Tensor values_tmp = at::empty({0}, options.dtype(values_type));
    std::tie(values_tmp, std::ignore) = linalg_eig_out_info(input, values_tmp, vectors, infos, /*compute_eigenvectors=*/false);
    at::native::resize_output(values, values_tmp.sizes());
    values.copy_(values_tmp);
  } else { // use 'values' storage directly
    std::tie(values, std::ignore) = linalg_eig_out_info(input, values, vectors, infos, /*compute_eigenvectors=*/false);
  }

  // Now check LAPACK/MAGMA error codes
  if (input.dim() > 2) {
    batchCheckErrors(infos, "torch.linalg.eigvals");
  } else {
    singleCheckErrors(infos.item().toInt(), "torch.linalg.eigvals");
  }

  return values;
}

Tensor linalg_eigvals(const Tensor& input) {
  ScalarType complex_dtype = toComplexType(input.scalar_type());
  Tensor values = at::empty({0}, input.options().dtype(complex_dtype));

  at::linalg_eigvals_outf(input, values);

  return values;
}

// ~~~~~~~~~~~~~~~~~~~~~~~~~~~~~~~~~~~~ eig ~~~~~~~~~~~~~~~~~~~~~~~~~~~~~~~~~~~~~~

// NOLINTNEXTLINE(cppcoreguidelines-avoid-non-const-global-variables)
DEFINE_DISPATCH(eig_stub);

std::tuple<Tensor&, Tensor&> eig_out(const Tensor& self, bool eigenvectors, Tensor& e, Tensor& v) {
  TORCH_CHECK(self.dim() == 2, "input should be 2 dimensional");
  TORCH_CHECK(self.size(0) == self.size(1), "input should be square");
  TORCH_CHECK(self.isfinite().all().item<bool>(), "input should not contain infs or NaNs");
  checkSameDevice("torch.eig", e, self, "eigenvalues");
  checkLinalgCompatibleDtype("torch.eig", e, self, "eigenvalues");
  if (eigenvectors) {
    checkSameDevice("torch.eig", v, self, "eigenvectors");
    checkLinalgCompatibleDtype("torch.eig", v, self, "eigenvectors");
  }
  int64_t n = self.size(-1);

  if (isComplexType(at::typeMetaToScalarType(self.dtype()))) {
      at::native::resize_output(e, {n});
  } else {
      at::native::resize_output(e, {n, 2});
  }
  if (eigenvectors) {
      at::native::resize_output(v, self.sizes());
  }

  // optimization: if self is empty, we can immediately return the empty
  // tensors, instead of getting empty tensors from eig_helper
  if (self.numel() == 0) {
      return std::tuple<Tensor&, Tensor&>(e, v);
  }

  Tensor vals_, vecs_;
  std::tie(vals_, vecs_) = eig_stub(self.device().type(), self, eigenvectors);
  e.copy_(vals_);
  if (eigenvectors) {
    v.copy_(vecs_);
  }
  return std::tuple<Tensor&, Tensor&>(e, v);
}

std::tuple<Tensor,Tensor> eig(const Tensor& self, bool eigenvectors) {
  Tensor e = at::empty({0}, self.options());
  Tensor v = at::empty({0}, self.options());
  at::eig_out(e, v, self, eigenvectors);
  return std::tuple<Tensor, Tensor>(e, v);
}

// ~~~~~~~~~~~~~~~~~~~~~~~~~~~~~~~~~~~~ svd ~~~~~~~~~~~~~~~~~~~~~~~~~~~~~~~~~~~~~~

template <typename scalar_t>
static void apply_svd(Tensor& self, Tensor& U, Tensor& S, Tensor& VT,
                      char jobz, std::vector<int64_t>& infos) {
#ifndef USE_LAPACK
  AT_ERROR("svd: LAPACK library not found in compilation");
#else
  using value_t = typename c10::scalar_value_type<scalar_t>::type;
  auto self_data = self.data_ptr<scalar_t>();
  auto U_data = U.data_ptr<scalar_t>();
  auto S_data = S.data_ptr<value_t>();
  auto VT_data = VT.data_ptr<scalar_t>();
  auto self_stride = matrixStride(self);
  auto U_stride = matrixStride(U);
  auto S_stride = S.size(-1);
  auto VT_stride = matrixStride(VT);
  auto batchsize = batchCount(self);

  // NOLINTNEXTLINE(cppcoreguidelines-init-variables)
  int info;
  auto m = self.size(-2);
  auto n = self.size(-1);
  auto lda = std::max<int64_t>(1, m);
  auto ldvt = std::max<int64_t>(1, n);
  auto mn = std::min(m, n);
  // NOLINTNEXTLINE(cppcoreguidelines-avoid-magic-numbers)
  Tensor iwork = at::empty({8 * mn}, at::kInt);
  auto iwork_data = iwork.data_ptr<int>();
  Tensor rwork;
  value_t* rwork_data = nullptr;
  if (isComplexType(at::typeMetaToScalarType(self.dtype()))) {
    auto lrwork  = computeLRWorkDim(jobz, m, n);
    // rwork is an array of floats or doubles depending on the type
    rwork = at::empty({std::max(int64_t(1), lrwork)}, at::typeMetaToScalarType(S.dtype()));
    rwork_data = rwork.data_ptr<value_t>();
  }

  // Run once, first to get the optimum work size.
  // Since we deal with batches of matrices with the same dimensions, doing this outside
  // the loop saves (batch_size - 1) workspace queries which would provide the same result
  // and (batch_size - 1) calls to allocate and deallocate workspace using at::empty()
  int lwork = -1;
  scalar_t wkopt;
  lapackSvd<scalar_t, value_t>(jobz, m, n, self_data, lda, S_data, U_data, lda, VT_data, ldvt, &wkopt, lwork, rwork_data, iwork_data, &info);
  lwork = std::max<int>(1, real_impl<scalar_t, value_t>(wkopt));
  Tensor work = at::empty({lwork}, self.options());
  auto work_data = work.data_ptr<scalar_t>();

  for (const auto i : c10::irange(batchsize)) {
    scalar_t* self_working_ptr = &self_data[i * self_stride];
    value_t* S_working_ptr = &S_data[i * S_stride];
    scalar_t* U_working_ptr = &U_data[i * U_stride];
    scalar_t* VT_working_ptr = &VT_data[i * VT_stride];

    // Compute S, U (optionally) and VT (optionally)
    lapackSvd<scalar_t, value_t>(jobz, m, n, self_working_ptr, lda,
                        S_working_ptr, U_working_ptr, lda, VT_working_ptr, ldvt, work_data, lwork, rwork_data, iwork_data, &info);
    infos[i] = info;
    if (info != 0) {
      return;
    }
  }
#endif
}

std::tuple<Tensor, Tensor, Tensor> _svd_helper_cpu(const Tensor& self, bool some, bool compute_uv) {
  std::vector<int64_t> infos(batchCount(self), 0);
  int64_t m = self.size(-2), n = self.size(-1);
  int64_t k = std::min(m, n);

  char jobz = compute_uv ? (some ? 'S' : 'A') : 'N';

  Tensor U_working_copy, S_working_copy, VT_working_copy;
  std::tie(U_working_copy, S_working_copy, VT_working_copy) = _create_U_S_VT(self, some, compute_uv);

  auto self_working_copy = cloneBatchedColumnMajor(self);

  AT_DISPATCH_FLOATING_AND_COMPLEX_TYPES(self.scalar_type(), "svd_cpu", [&]{
    apply_svd<scalar_t>(self_working_copy, U_working_copy, S_working_copy, VT_working_copy, jobz, infos);
  });

  if (self.dim() > 2) {
    batchCheckErrors(infos, "svd_cpu");
  } else {
    singleCheckErrors(infos[0], "svd_cpu");
  }

  if (!compute_uv) {
    VT_working_copy.zero_();
    U_working_copy.zero_();
  }

  if (some) {
    VT_working_copy = VT_working_copy.narrow(-2, 0, k);
  }

  // so far we have computed VT, but torch.svd returns V instead. Adjust accordingly.
  // Note that the 'apply_svd' routine returns VT = V^T (for real inputs) or VT = V^H (for complex inputs), not V.
  VT_working_copy = VT_working_copy.conj();
  VT_working_copy.transpose_(-2, -1);
  return std::make_tuple(U_working_copy, S_working_copy, VT_working_copy);
}

std::tuple<Tensor, Tensor, Tensor> svd(const Tensor& self, bool some, bool compute_uv) {
  TORCH_CHECK(self.dim() >= 2,
              "svd input should have at least 2 dimensions, but has ", self.dim(), " dimensions instead");
  return at::_svd_helper(self, some, compute_uv);
}

std::tuple<Tensor&, Tensor&, Tensor&> svd_out(const Tensor& self, bool some, bool compute_uv, Tensor& U, Tensor& S, Tensor& V) {
  checkSameDevice("svd", U, self, "U");
  checkSameDevice("svd", S, self, "S");
  checkSameDevice("svd", V, self, "V");
  checkLinalgCompatibleDtype("svd", U, self, "U");
  checkLinalgCompatibleDtype("svd", V, self, "V");
  // singular values are always real-valued here
  ScalarType real_dtype = toValueType(self.scalar_type());
  checkLinalgCompatibleDtype("svd", S.scalar_type(), real_dtype, "S");

  Tensor U_tmp, S_tmp, V_tmp;
  std::tie(U_tmp, S_tmp, V_tmp) = at::_svd_helper(self, some, compute_uv);

  at::native::resize_output(U, U_tmp.sizes());
  at::native::resize_output(S, S_tmp.sizes());
  at::native::resize_output(V, V_tmp.sizes());
  U.copy_(U_tmp);
  S.copy_(S_tmp);
  V.copy_(V_tmp);
  return std::tuple<Tensor&, Tensor&, Tensor&>(U, S, V);
}

// ~~~~~~~~~~~~~~~~~~~~~~~~~~~~~~~~~ linalg_svd ~~~~~~~~~~~~~~~~~~~~~~~~~~~~~~~~~~

/* torch.linalg.svd, implemented in terms of torch.svd. There are two main
   differences:

    1. the 2nd parameter is bool some=True, which if effectively the opposite
       of full_matrices=True

    2. svd returns V, while linalg.svd returns VT = V^T (for real inputs) or VT = V^H (for complex inputs).
       To accommodate the difference, we transpose() and conj() V upon return
*/

std::tuple<Tensor, Tensor, Tensor> linalg_svd(const Tensor& self, bool full_matrices, bool compute_uv) {
  TORCH_CHECK(self.dim() >= 2,
              "svd input should have at least 2 dimensions, but has ", self.dim(), " dimensions instead");

    bool some = !full_matrices;
    Tensor U, S, V;
    std::tie(U, S, V) = at::_svd_helper(self, some, compute_uv);
    if (compute_uv) {
        Tensor VT = V.conj().transpose(-2, -1);
        return std::make_tuple(U, S, VT);
    } else {
        Tensor empty_U = at::empty({0}, self.options());
        Tensor empty_VT = at::empty({0}, self.options());
        return std::make_tuple(empty_U, S, empty_VT);
    }
}

static void svd_resize_and_copy(const char *name, const Tensor& src, Tensor &dst) {
  TORCH_CHECK(src.device() == dst.device(), "svd output tensor ", name, " is on the wrong device: expected ", src.device(), " got ", dst.device());
  at::native::resize_output(dst, src.sizes());
  dst.copy_(src);
}

std::tuple<Tensor&, Tensor&, Tensor&> linalg_svd_out(const Tensor& self, bool full_matrices, bool compute_uv, Tensor& U, Tensor& S, Tensor& VT) {
  checkSameDevice("svd", U, self, "U");
  checkSameDevice("svd", S, self, "S");
  checkSameDevice("svd", VT, self, "VT");
  checkLinalgCompatibleDtype("linalg_svd", U, self, "U");
  checkLinalgCompatibleDtype("linalg_svd", VT, self, "VT");
  // singular values are always real-valued here
  ScalarType real_dtype = toValueType(self.scalar_type());
  checkLinalgCompatibleDtype("linalg_svd", S.scalar_type(), real_dtype, "S");
  Tensor U_tmp, S_tmp, VT_tmp;
  std::tie(U_tmp, S_tmp, VT_tmp) = at::linalg_svd(self, full_matrices, compute_uv);
  svd_resize_and_copy("U", U_tmp, U);
  svd_resize_and_copy("S", S_tmp, S);
  svd_resize_and_copy("V", VT_tmp, VT);
  return std::tuple<Tensor&, Tensor&, Tensor&>(U, S, VT);
}

Tensor linalg_svdvals(const Tensor& input) {
  TORCH_CHECK(
      input.dim() >= 2,
      "torch.linalg.svdvals: input should have at least 2 dimensions, but has ",
      input.dim(),
      " dimensions instead");
  Tensor singular_values;
  std::tie(std::ignore, singular_values, std::ignore) =
      // NOLINTNEXTLINE(bugprone-argument-comment)
      at::_svd_helper(input, /*full_matrices=*/false, /*compute_uv=*/false);
  return singular_values;
}

Tensor& linalg_svdvals_out(const Tensor& input, Tensor& result) {
  checkSameDevice("torch.linalg.svdvals", result, input);

  // singular values are always real-valued
  ScalarType real_dtype = toValueType(input.scalar_type());
  checkLinalgCompatibleDtype(
      "torch.linalg.svdvals", result.scalar_type(), real_dtype);

  Tensor singular_values_tmp;
  std::tie(std::ignore, singular_values_tmp, std::ignore) =
      // NOLINTNEXTLINE(bugprone-argument-comment)
      at::_svd_helper(input, /*full_matrices=*/false, /*compute_uv=*/false);

  at::native::resize_output(result, singular_values_tmp.sizes());
  result.copy_(singular_values_tmp);

  return result;
}

// ~~~~~~~~~~~~~~~~~~~~~~~~~~~~~~~~~~~ lstsq ~~~~~~~~~~~~~~~~~~~~~~~~~~~~~~~~~~~~~

#ifdef USE_LAPACK
template <class scalar_t, class value_t, class func_t>
struct LapackLstsqHelper {
  using self_type = LapackLstsqHelper;

  // we use `driver_type` to decide how to initialize
  // relevant to specific drivers parameters
  LapackLstsqDriverType driver_type;
  func_t driver;

  bool is_complex;
  at::ScalarType scalar_type;
  IntArrayRef batch_shape;
  // the strides below store the offsets to different lstsq problems in a batch
  int64_t a_stride;
  int64_t b_stride;
  int64_t s_stride;

  // variables below correspond to LAPACK inputs.
  // for more information check the LAPACK documentation on
  // `?gels`, `?gelsy`, `?gelsd`, `?gelss`
  char trans;
  int m;
  int n;
  int nrhs;
  scalar_t* a_working_ptr = nullptr;
  int lda;
  scalar_t* b_working_ptr = nullptr;
  int ldb;
  Tensor work;
  scalar_t work_opt; // used to decide the opt `work` size with lwork=-1
  scalar_t* work_ptr = &work_opt;
  int lwork = -1; // default value to decide the opt size for workspace arrays
  int* infos_data = nullptr;
  int* infos_working_ptr = nullptr;
  Tensor jpvt;
  int* jpvt_ptr = nullptr;
  value_t rcond;
  int rank_opt;
  int64_t* rank_data = nullptr;
  int64_t* rank_working_ptr = nullptr;
  Tensor rwork;
  value_t rwork_opt; // used to decide the opt `rwork` size with lwork=-1
  value_t* rwork_ptr = &rwork_opt;
  value_t* s_data = nullptr;
  value_t* s_working_ptr = nullptr;
  Tensor iwork;
  int iwork_opt; // used to decide the opt `iwork` size with lwork=-1
  int* iwork_ptr = &iwork_opt;

  // NOLINTNEXTLINE(cppcoreguidelines-pro-type-member-init)
  LapackLstsqHelper(LapackLstsqDriverType driver_type, func_t driver)
    : driver_type{driver_type}, driver{driver}
  {}

  self_type& set_trans(char trans) { this->trans = trans; return *this; }
  self_type& set_m(int m) { this->m = m; return *this; }
  self_type& set_n(int n) { this->n = n; return *this; }
  self_type& set_nrhs(int nrhs) { this->nrhs = nrhs; return *this; }
  self_type& set_a(const Tensor& a) {
    this->a_working_ptr = a.data_ptr<scalar_t>();
    this->scalar_type = a.scalar_type();
    this->is_complex = a.is_complex();
    // `a` is persistent, should be safe to store its properties in references.
    this->batch_shape = IntArrayRef(a.sizes().data(), a.dim() - 2);
    this->a_stride = matrixStride(a);
    return *this;
  }
  self_type& set_lda(int lda) { this->lda = lda; return *this; }
  self_type& set_b(const Tensor& b) {
    this->b_working_ptr = b.data_ptr<scalar_t>();
    this->b_stride = matrixStride(b);
    return *this;
  }
  self_type& set_ldb(int ldb) { this->ldb = ldb; return *this; }
  self_type& set_work() {
    lwork = std::max<int>(1, real_impl<scalar_t, value_t>(work_opt));
    work = at::empty({lwork}, scalar_type);
    work_ptr = work.data_ptr<scalar_t>();
    return *this;
  }
  self_type& set_jpvt() {
    // handle `jpvt` workspace array (relevant for `?gelsy` which uses
    // a QR factorization with column pivoting).
    if (LapackLstsqDriverType::Gelsy == driver_type) {
      jpvt = at::empty({std::max<int64_t>(1, n)}, at::kInt);
      jpvt_ptr = jpvt.data_ptr<int>();
    }
    return *this;
  }
  self_type& set_rcond(double cond) { this->rcond = static_cast<value_t>(cond); return *this; }
  self_type& set_rank(Tensor& rank) {
    // only `?gels` is not rank-revealing
    if (LapackLstsqDriverType::Gels != driver_type) {
      TORCH_INTERNAL_ASSERT(rank.sizes().equals(batch_shape));
      rank_data = rank.data_ptr<int64_t>();
      rank_working_ptr = rank_data;
    }
    return *this;
  }
  self_type& set_rwork() {
    // `rwork` only makes sense for complex flavors and
    // `?gelsy`, `?gelsd` and `?gelss` drivers
    if (!this->is_complex || LapackLstsqDriverType::Gels == driver_type) {
      return *this;
    }

    // NOLINTNEXTLINE(cppcoreguidelines-init-variables)
    int64_t rwork_len;
    switch (this->driver_type) {
      case LapackLstsqDriverType::Gelsy:
        rwork_len = std::max<int64_t>(1, 2 * n);
        break;
      case LapackLstsqDriverType::Gelss:
        // NOLINTNEXTLINE(cppcoreguidelines-avoid-magic-numbers)
        rwork_len = std::max<int64_t>(1, 5 * std::min(m, n));
        break;
      // case LapackLstsqDriverType::Gelsd:
      default:
        rwork_len = std::max<int64_t>(1, rwork_opt);
    }
    rwork = at::empty({rwork_len}, c10::toValueType(scalar_type));
    rwork_ptr = rwork.data_ptr<value_t>();
    return *this;
  }
  self_type& set_s(Tensor& singular_values) {
    // `?gelsd` and `?gelss` are SVD-based
    // so we can extract singular values from them.
    if (LapackLstsqDriverType::Gelsd == driver_type
      || LapackLstsqDriverType::Gelss == driver_type) {
      auto s_shape = batch_shape.vec();
      s_shape.push_back(std::min(m, n));
      TORCH_INTERNAL_ASSERT(singular_values.sizes().equals(s_shape));
      s_data = singular_values.data_ptr<value_t>();
      s_working_ptr = s_data;
      s_stride = singular_values.size(-1);
    }
    return *this;
  }
  self_type& set_iwork() {
    // handle `iwork` workspace array (relevant only for `?gelsd`)
    if (LapackLstsqDriverType::Gelsd == driver_type) {
      iwork = at::empty({std::max<int>(1, iwork_opt)}, at::kInt);
      iwork_ptr = iwork.data_ptr<int>();
    }
    return *this;
  }
  self_type& set_infos(Tensor& infos) {
    infos_data = infos.data_ptr<int>();
    infos_working_ptr = infos_data;
    return *this;
  }

  self_type& call_driver() {
    driver(trans, m, n, nrhs,
      a_working_ptr, lda,
      b_working_ptr, ldb,
      work_ptr, lwork,
      infos_working_ptr,
      jpvt_ptr,
      rcond,
      &rank_opt,
      rwork_ptr,
      s_working_ptr,
      iwork_ptr);
    // we want the output `rank` Tensor to be of type int64_t,
    // however LAPACK accepts int. That is why we use an integer
    // variable that then gets promoted and written into `rank`.
    // We use this approach over a tensor cast for better performance.
    if (rank_working_ptr) {
      *rank_working_ptr = static_cast<int64_t>(rank_opt);
    }
    return *this;
  }

  self_type& next() {
    // advance to the next problem in a batch.
    // Should only be used if a.shape[:-2] == b.shape[:-2]
    a_working_ptr += a_stride;
    b_working_ptr += b_stride;
    rank_working_ptr = rank_working_ptr ? rank_working_ptr + 1 : nullptr;
    s_working_ptr = s_working_ptr ? s_working_ptr + s_stride : nullptr;
    return *this;
  }

  self_type& next(scalar_t* a_working_ptr, scalar_t* b_working_ptr,
    int64_t a_linear_batch_idx) {
    // advance to the next problem in a batch.
    // Designed to be used with the `batch_iterator_with_broadcasting` method.
    this->a_working_ptr = a_working_ptr;
    this->b_working_ptr = b_working_ptr;
    rank_working_ptr = rank_working_ptr ? &rank_data[a_linear_batch_idx] : nullptr;
    s_working_ptr = s_working_ptr ? &s_data[a_linear_batch_idx * s_stride] : nullptr;
    infos_working_ptr = &infos_data[a_linear_batch_idx];
    return *this;
  }
};

// we use `enum class LapackLstsqDriverType` as keys in an unordered_map.
// Clang5 and Gcc5 do not support std::hash for enum classes, hence
// we provide our own hash function.
struct LapackLstsqDriverTypeHash {
  std::size_t operator()(const LapackLstsqDriverType& driver_type) const {
    return static_cast<std::size_t>(driver_type);
  }
};
#endif

Tensor& _lstsq_helper_cpu(
    Tensor& b, Tensor& rank, Tensor& singular_values, Tensor& infos, const Tensor& a, double cond, std::string driver_name) {
#ifndef USE_LAPACK
  TORCH_CHECK(false, "torch.linalg.lstsq: LAPACK library not found in compilation");
#else

  static auto driver_string_to_type = std::unordered_map<std::string, LapackLstsqDriverType>({
    {"gels", LapackLstsqDriverType::Gels},
    {"gelsy", LapackLstsqDriverType::Gelsy},
    {"gelsd", LapackLstsqDriverType::Gelsd},
    {"gelss", LapackLstsqDriverType::Gelss}
  });
  auto driver_type = driver_string_to_type[driver_name];

  AT_DISPATCH_FLOATING_AND_COMPLEX_TYPES(a.scalar_type(), "torch.linalg.lstsq_cpu", [&] {
    using value_t = typename c10::scalar_value_type<scalar_t>::type;

    auto driver = lapackLstsq<LapackLstsqDriverType::Gelsd, scalar_t, value_t>;
    static auto driver_type_to_func
      = std::unordered_map<LapackLstsqDriverType, decltype(driver), LapackLstsqDriverTypeHash>({
      {LapackLstsqDriverType::Gels, lapackLstsq<LapackLstsqDriverType::Gels, scalar_t, value_t>},
      {LapackLstsqDriverType::Gelsy, lapackLstsq<LapackLstsqDriverType::Gelsy, scalar_t, value_t>},
      {LapackLstsqDriverType::Gelsd, lapackLstsq<LapackLstsqDriverType::Gelsd, scalar_t, value_t>},
      {LapackLstsqDriverType::Gelss, lapackLstsq<LapackLstsqDriverType::Gelss, scalar_t, value_t>}
    });
    driver = driver_type_to_func[driver_type];

    auto m = a.size(-2);
    auto n = a.size(-1);
    auto nrhs = b.size(-1);
    auto driver_helper = LapackLstsqHelper<scalar_t, value_t, decltype(driver)>(driver_type, driver)
      .set_trans('N')
      .set_m(m)
      .set_n(n)
      .set_nrhs(nrhs)
      .set_a(a)
      .set_lda(std::max<int64_t>(1, m))
      .set_b(b)
      .set_ldb(std::max<int64_t>(1, std::max(m, n)))
      .set_jpvt()
      .set_rcond(cond)
      .set_rank(rank)
      .set_s(singular_values)
      .set_infos(infos)
      .call_driver() // initial call to deduce optimal sizes for workspace arrays
      .set_work()
      .set_rwork()
      .set_iwork();

    // If batch dims for `a` and `b` are equivalent, i.e.
    // a.shape[:-2] == b.shape[:-2], the call to `batch_iterator_with_broadcasting`
    // is equivalent to:
    // for (int64_t i = 0; i < batchCount(a); ++i) {
    //   driver_helper.call_driver().next();
    //   if (driver_helper.info) {
    //     break;
    //   }
    // }
    // which does correspond to a batch-wise iteration for methods that do not
    // broadcast with size expansion over batch dimensions.
    batch_iterator_with_broadcasting<scalar_t>(a, b,
      [&](scalar_t* a_working_ptr, scalar_t* b_working_ptr,
        int64_t a_linear_batch_idx) {
        driver_helper.next(a_working_ptr, b_working_ptr, a_linear_batch_idx)
          .call_driver();
      }
    );
  });
  return b;
#endif
}

/*
  Solves a least squares problem. That is minimizing the squared Frobenius norm of |B - A X|.

  Input args:
  * 'input' - Tensor containing batches of m-by-n matrix A.
  * 'other' - Tensor containing batches of max(m, n)-by-nrhs matrix B.
  * 'cond' - relative tolerance for determining rank of A.
  * 'driver' - the name of the LAPACK driver that is used to compute the solution.
  Output args (modified in-place):
  * 'solution' - Tensor to store the solution matrix X.
  * 'residuals' - Tensor to store values of the residual sum of squares for each column of the solution.
  * 'rank' - Tensor to store the rank of A.
  * 'singular_values' - Tensor to store the singular values of A.
  * 'infos' - Tensor to store error codes of linear algebra math library.

  For further details, please see the LAPACK documentation for GELS/GELSY/GELSS/GELSD routines.
*/
static void linalg_lstsq_out_info(
    Tensor& solution,
    Tensor& residuals,
    Tensor& rank,
    Tensor& singular_values,
    Tensor& infos,
    const Tensor& input,
    const Tensor& other,
    double rcond,
    std::string& driver) {
  // These internal asserts make explicit the assumptions in the implementation
  // Error check with the actual error messages are done on the higher level of
  // the hierarchy of calls
  TORCH_INTERNAL_ASSERT(input.dim() >= 2);
  TORCH_INTERNAL_ASSERT(other.dim() >= 1);

  auto dim_diff = input.dim() - other.dim();
  TORCH_INTERNAL_ASSERT(0 <= dim_diff && dim_diff <= 1);

  TORCH_INTERNAL_ASSERT(input.scalar_type() == other.scalar_type());
  TORCH_INTERNAL_ASSERT(input.device() == other.device());

  TORCH_INTERNAL_ASSERT(solution.scalar_type() == input.scalar_type());
  TORCH_INTERNAL_ASSERT(solution.device() == input.device());

  TORCH_INTERNAL_ASSERT(residuals.device() == input.device());

  TORCH_INTERNAL_ASSERT(rank.scalar_type() == at::kLong);
  TORCH_INTERNAL_ASSERT(rank.device() == input.device());

  auto real_dtype = toValueType(input.scalar_type());
  TORCH_INTERNAL_ASSERT(singular_values.scalar_type() == real_dtype);
  TORCH_INTERNAL_ASSERT(singular_values.device() == input.device());

  TORCH_INTERNAL_ASSERT(infos.scalar_type() == at::kInt);
  TORCH_INTERNAL_ASSERT(infos.device() == input.device());
  TORCH_INTERNAL_ASSERT(infos.numel() == std::max<int64_t>(1, batchCount(input)));
  TORCH_INTERNAL_ASSERT(infos.is_contiguous());

  bool vector_case = linalg_solve_is_vector_rhs(input, other);
  // we need to unsqueeze 'other' because 2-dimensional tensors are expected in the implementation
  Tensor other_2d = vector_case ? other.unsqueeze(-1) : other;

  TORCH_INTERNAL_ASSERT(input.size(-2) == other_2d.size(-2));

  std::vector<int64_t> expected_solution_shape = broadcast_batch_size(input, other_2d, input.dim() - 2);
  // the actual shape of the solution returned is (*, n,) or (*, n, nrhs)
  // but LAPACK requires extra dimensions to store raw residuals
  // so the expected shape is (*, max(m, n),) or (*, max(m, n), nrhs)
  auto m = input.size(-2);
  auto n = input.size(-1);
  auto nrhs = other.size(-1);
  expected_solution_shape.push_back(std::max(m, n));
  if (!vector_case) {
    expected_solution_shape.push_back(nrhs);
  }

  // if 'solution' has no elements we can modify it
  if (solution.numel() == 0) {
    if (vector_case) {
      solution.resize_(expected_solution_shape, MemoryFormat::Contiguous);
    } else {
      auto shape_transposed = expected_solution_shape;
      std::swap(shape_transposed.end()[-1], shape_transposed.end()[-2]);
      solution.resize_(shape_transposed, MemoryFormat::Contiguous);
      solution.transpose_(-2, -1);
    }
  }

  // if 'solution' is non-empty it must have the expected shape
  TORCH_INTERNAL_ASSERT(solution.sizes().equals(expected_solution_shape));

  // 'solution' must be in batched column major order (Fortran contiguous) for 2D inputs
  // or C contiguous for 1D input
  if (vector_case) {
    TORCH_INTERNAL_ASSERT(solution.is_contiguous());
  } else {
    TORCH_INTERNAL_ASSERT(solution.transpose(-2, -1).is_contiguous());
  }

  // for 1-dimensional 'other', we need to unsqueeze the 'solution' before passing to "apply_solve"
  if (vector_case) {
    solution = solution.unsqueeze_(-1);
  }

  // _linalg_lstsq_helper_ performs calculations in-place and 'solution' must be a copy of other_2d
  solution.narrow(-2, 0, other_2d.size(-2)).copy_(other_2d);

  // if 'rank' is empty we might resize it
  auto input_batch_shape = IntArrayRef(input.sizes().cbegin(), input.sizes().cend() - 2);
  if (rank.numel() == 0 && driver != "gels") { // gels driver doesn't set 'rank'
    rank.resize_(input_batch_shape, MemoryFormat::Contiguous);
  }

  // if 'rank' is non-empty it must have the expected shape and be contiguous
  if (driver != "gels") {
    TORCH_INTERNAL_ASSERT(rank.sizes().equals(input_batch_shape));
    TORCH_INTERNAL_ASSERT(rank.is_contiguous());
  }

  // if 'singular_values' is empty we might resize it
  auto singular_values_shape = input_batch_shape.vec();
  singular_values_shape.push_back(std::min(m, n));
  if (singular_values.numel() == 0 && (driver == "gelsd" || driver == "gelss")) {
    singular_values.resize_(singular_values_shape, MemoryFormat::Contiguous);
  }

  // if 'singular_values' is non-empty it must have the expected shape and be contiguous
  if (driver == "gelsd" || driver == "gelss") {
    TORCH_INTERNAL_ASSERT(singular_values.sizes().equals(singular_values_shape));
    TORCH_INTERNAL_ASSERT(singular_values.is_contiguous());
  }

  // 'input' is modified in-place so we need a column-major copy
  auto input_working_copy = copyBatchedColumnMajor(input);

  // now the actual call that computes the result in-place (apply_lstsq)
  at::_lstsq_helper_(solution, rank, singular_values, infos, input_working_copy, rcond, driver);

  if (m > n && driver != "gelsy") {
    // LAPACK stores residuals data for postprocessing in rows n:(m-n)
    auto raw_residuals = solution.narrow(/*dim=*/-2, /*start=*/n, /*length*/m - n);
    if (raw_residuals.is_complex()) {
      raw_residuals.mul_(raw_residuals.conj());
      raw_residuals = at::real(raw_residuals);
    } else {
      raw_residuals.pow_(2);
    }
    at::sum_out(residuals, raw_residuals, /*dim=*/-2, /*keepdim=*/false, /*dtype*/real_dtype);
  }
  solution = solution.narrow(/*dim=*/-2, /*start=*/0, /*length*/n);
  if (m == 0) {
    solution.zero_();
  }

  // for 1-dimensional 'other', we need to squeeze the solution after "apply_lstsq"
  if (vector_case) {
    solution = solution.squeeze_(-1);
  }
}

static std::string get_default_lstsq_driver(c10::optional<std::string> driver, const Tensor& input) {
  // if `driver` is empty, we set driver_str to "gels" if working with CUDA tensors,
  // otherwise to "gelsy" driver.
  std::string driver_str;
  // check whether the user provided name is a valid driver name
  if (driver.has_value()) {
    driver_str = driver.value();
    // convert `driver_str` to lower case inplace.
    std::transform(driver_str.begin(), driver_str.end(), driver_str.begin(),
      [](unsigned char c) { return std::tolower(c); });
    static std::unordered_set<std::string> allowed_drivers = {
      "gels", "gelsy", "gelsd", "gelss"
    };
    if (input.device() == at::kCPU) {
      TORCH_CHECK(
        allowed_drivers.find(driver_str) != allowed_drivers.end(),
        "torch.linalg.lstsq: parameter `driver` should be one of "
        "(gels, gelsy, gelsd, gelss)"
      );
    } else { // else if (input.is_cuda())
      TORCH_CHECK(
        driver_str == "gels",
        "torch.linalg.lstsq: `driver` other than `gels` is not supported on CUDA"
      );
    }
  } else {
    // if driver name is not provided, set to default 'gelsy' if on CPU,
    // or to `gels` if on CUDA.
    driver_str = input.is_cuda() ? "gels" : "gelsy";
  }
  return driver_str;
}

std::tuple<Tensor&, Tensor&, Tensor&, Tensor&> linalg_lstsq_out(
    const Tensor& input,
    const Tensor& other,
    c10::optional<double> rcond,
    c10::optional<std::string> driver,
    Tensor& solution,
    Tensor& residuals,
    Tensor& rank,
    Tensor& singular_values) {
  TORCH_CHECK(input.dim() >= 2, "torch.linalg.lstsq: input must have at least 2 dimensions.");
  TORCH_CHECK(other.dim() >= 1, "torch.linalg.lstsq: other must have at least 1 dimension.");
  TORCH_CHECK(
      input.scalar_type() == other.scalar_type(),
      "torch.linalg.lstsq: Expected input and other to have the same dtype, but got input's dtype ",
      input.scalar_type(),
      " and other's dtype ",
      other.scalar_type());

  auto dim_diff = input.dim() - other.dim();
  TORCH_CHECK(
      0 <= dim_diff && dim_diff <= 1,
      "torch.linalg.lstsq: input.dim() must be greater or equal to other.dim() and (input.dim() - other.dim()) <= 1");
  Tensor other_2d = dim_diff ? other.unsqueeze(-1) : other;
  TORCH_CHECK(
      input.size(-2) == other_2d.size(-2),
      dim_diff ? "torch.linalg.lstsq: input.size(-2) should match other.size(-1)"
               : "torch.linalg.lstsq: input.size(-2) should match other.size(-2)");

  checkSameDevice("torch.linalg.lstsq", other, input, "other");
  checkSameDevice("torch.linalg.lstsq", solution, input, "solution");
  checkSameDevice("torch.linalg.lstsq", residuals, input, "residuals");
  checkSameDevice("torch.linalg.lstsq", rank, input, "rank");
  checkSameDevice("torch.linalg.lstsq", singular_values, input, "singular_values");

  // 'solution' is expected to have same dtype as input
  checkLinalgCompatibleDtype("torch.linalg.lstsq", solution, input, "solution");

  // 'residuals' is expected to have real float dtype
  ScalarType real_dtype = c10::toValueType(input.scalar_type());
  checkLinalgCompatibleDtype("torch.linalg.lstsq", residuals.scalar_type(), real_dtype, "solution");

  // 'rank' is expected to have integer dtype
  // actual LAPACK calls use int32_t type for rank, but we promote it to int64_t
  // to be consistent with torch.linalg.matrix_rank output dtype
  ScalarType rank_expected_type = ScalarType::Long;
  checkLinalgCompatibleDtype("torch.linalg.lstsq", rank.scalar_type(), rank_expected_type, "rank");

  // 'singular_values' is expected to have real float dtype
  checkLinalgCompatibleDtype("torch.linalg.lstsq", singular_values.scalar_type(), real_dtype, "singular_values");

  std::string driver_name = get_default_lstsq_driver(driver, input);

  // set default rcond value
  // TODO: Change this to match non-legacy NumPy behaviour
  double rcond_value = rcond.has_value() && (rcond.value() > 0)
    ? rcond.value()
    : _get_epsilon(c10::toValueType(input.scalar_type()));

  auto infos = at::zeros({std::max<int64_t>(1, batchCount(input))}, input.options().dtype(kInt));

  // now check whether the provided output tensors can be used directly

  // Two types of 'other' tensors are supported:
  // - 1-dimensional (1D) tensor or batch of 1D tensors (vector case)
  // - 2-dimensional (2D) tensor or batch of 2D tensors (matrix case)
  // original torch.lstsq supported only the matrix case, while NumPy works for both cases
  // for the batched input we need to be able to distinguish them
  // auto expected_batched_rhs_shape = IntArrayRef(input.sizes().data(), input.dim() - 1); // input.shape[:-1]
  // bool vector_case = other.dim() == 1 || (input.dim() - 1 == other.dim() && other.sizes().equals(expected_batched_rhs_shape));
  bool vector_case = linalg_solve_is_vector_rhs(input, other);

  // provided output tensor can be used directly if:
  // 1. the shape matches the expected shape
  // 2. the dtype matches the expected dtype
  // 3. the tensor is contiguous

  // Checks for the 'solution' tensor
  std::vector<int64_t> expected_solution_shape = broadcast_batch_size(input, other_2d, input.dim() - 2);
  // the actual shape of the shape of the solution returned in (*, n,) or (*, n, nrhs)
  // but LAPACK requires extra dimensions so the expected shape is (*, max(m, n),) or (*, max(m, n), nrhs)
  expected_solution_shape.push_back(std::max(input.size(-1), input.size(-2)));
  if (!vector_case && other.dim() > 2) {
    expected_solution_shape.push_back(other.size(-1));
  }

  bool solution_equal_expected_shape = solution.sizes().equals(expected_solution_shape);
  bool solution_input_same_type = (solution.scalar_type() == input.scalar_type());

  bool is_solution_batched_column_major = false;
  if (vector_case) {
    is_solution_batched_column_major = solution.is_contiguous();
  } else if (!vector_case && solution.dim() >= 2) {
    is_solution_batched_column_major = solution.transpose(-2, -1).is_contiguous();
  }

  // 'residuals' is not checked here because at::sum_out(residuals, ...) does that

  auto input_batch_shape = IntArrayRef(input.sizes().cbegin(), input.sizes().cend() - 2);

  // Checks for the 'rank' tensor
  // rank is a scalar value for each matrix in the batch so
  // rank's expected shape is equal to input.shape[0:input.ndim-2]
  bool rank_equal_expected_shape = true;
  bool rank_equal_expected_type = true;
  bool rank_is_contiguous = true;
  if (driver_name != "gels") { // gels driver doesn't set 'rank'
    rank_equal_expected_shape = rank.sizes().equals(input_batch_shape);
    rank_equal_expected_type = (rank.scalar_type() == at::kLong);
    rank_is_contiguous = rank.is_contiguous();
  }

  // Checks for the 'singular_values' tensor
  // singular values are computed only with "gelsd" and "gelss" drivers currently
  bool singular_values_equal_expected_shape = true;
  bool singular_values_equal_expected_type = true;
  bool singular_values_is_contiguous = true;
  if (driver_name == "gelsd" || driver_name == "gelss") {
    auto singular_values_shape = input_batch_shape.vec();
    singular_values_shape.push_back(std::min(input.size(-1), input.size(-2)));
    singular_values_equal_expected_shape = singular_values.sizes().equals(singular_values_shape);
    singular_values_equal_expected_type = (singular_values.scalar_type() == real_dtype);
    singular_values_is_contiguous = singular_values.is_contiguous();
  }

  // if solution is not empty and not in batched column major format
  bool copy_needed = (solution.numel() != 0 && !is_solution_batched_column_major);
  copy_needed |= !solution_input_same_type;  // or solution does not have the same dtype as input
  copy_needed |= (solution.numel() != 0 && !solution_equal_expected_shape); // or solution does not have the expected shape

  copy_needed |= !rank_equal_expected_type;
  copy_needed |= (rank.numel() != 0 && !rank_equal_expected_shape);
  copy_needed |= (rank.numel() != 0 && !rank_is_contiguous);

  copy_needed |= !singular_values_equal_expected_type;
  copy_needed |= (singular_values.numel() != 0 && !singular_values_equal_expected_shape);
  copy_needed |= (singular_values.numel() != 0 && !singular_values_is_contiguous);

  if (copy_needed) { // we have to allocate temporary tensors
    Tensor solution_tmp = at::empty({0}, input.options());
    Tensor residuals_tmp = at::empty({0}, input.options().dtype(real_dtype));
    Tensor rank_tmp = at::empty({0}, input.options().dtype(at::kLong));
    Tensor singular_values_tmp = at::empty({0}, input.options().dtype(real_dtype));

    linalg_lstsq_out_info(solution_tmp, residuals_tmp, rank_tmp, singular_values_tmp, infos, input, other, rcond_value, driver_name);

    at::native::resize_output(solution, solution_tmp.sizes());
    solution.copy_(solution_tmp);

    at::native::resize_output(residuals, residuals_tmp.sizes());
    residuals.copy_(residuals_tmp);

    at::native::resize_output(rank, rank_tmp.sizes());
    rank.copy_(rank_tmp);

    at::native::resize_output(singular_values, singular_values_tmp.sizes());
    singular_values.copy_(singular_values_tmp);
  } else {
    // else use the provided output storage directly
    linalg_lstsq_out_info(solution, residuals, rank, singular_values, infos, input, other, rcond_value, driver_name);
  }

  if (infos.numel() > 1) {
    batchCheckErrors(infos, "torch.linalg.lstsq");
  } else {
    singleCheckErrors(infos.item<int64_t>(), "torch.linalg.lstsq");
  }

  return std::tuple<Tensor&, Tensor&, Tensor&, Tensor&>(solution, residuals, rank, singular_values);
}

std::tuple<Tensor, Tensor, Tensor, Tensor> linalg_lstsq(
    const Tensor& input, const Tensor& other,
    c10::optional<double> rcond,
    c10::optional<std::string> driver) {
  Tensor solution = at::empty({0}, input.options());
  Tensor residuals = at::empty({0}, input.options().dtype(toValueType(input.scalar_type())));
  Tensor rank = at::empty({0}, input.options().dtype(at::kLong));
  Tensor singular_values = at::empty({0}, input.options().dtype(toValueType(input.scalar_type())));
  std::tie(solution, residuals, rank, singular_values) =
      at::linalg_lstsq_outf(input, other, rcond, driver, solution, residuals, rank, singular_values);
  return std::make_tuple(solution, residuals, rank, singular_values);
}

// ~~~~~~~~~~~~~~~~~~~~~~~~~~~~~~~~~ lu_solve ~~~~~~~~~~~~~~~~~~~~~~~~~~~~~~~~~~~~

template<typename scalar_t>
static void apply_lu_solve(Tensor& b, const Tensor& lu, const Tensor& pivots, std::vector<int64_t>& infos) {
#ifndef USE_LAPACK
  AT_ERROR("lu_solve: LAPACK library not found in compilation");
#else
  auto b_data = b.data_ptr<scalar_t>();
  auto lu_data = lu.data_ptr<scalar_t>();
  auto pivots_data = pivots.data_ptr<int>();
  auto b_stride = matrixStride(b);
  auto lu_stride = matrixStride(lu);
  auto pivots_stride = pivots.size(-1);
  auto batch_size = batchCount(b);

  auto n = lu.size(-2);
  auto nrhs = b.size(-1);

  // NOLINTNEXTLINE(cppcoreguidelines-init-variables)
  int info;
  for (const auto i : c10::irange(batch_size)) {
    scalar_t* b_working_ptr = &b_data[i * b_stride];
    scalar_t* lu_working_ptr = &lu_data[i * lu_stride];
    int* pivots_working_ptr = &pivots_data[i * pivots_stride];
    lapackLuSolve<scalar_t>('N', n, nrhs, lu_working_ptr, n, pivots_working_ptr,
                            b_working_ptr, n, &info);
    infos[i] = info;
    if (info != 0) {
      return;
    }
  }
#endif
}

Tensor _lu_solve_helper_cpu(const Tensor& self, const Tensor& LU_data, const Tensor& LU_pivots) {
  auto self_working_copy = cloneBatchedColumnMajor(self);
  auto LU_data_working_copy = cloneBatchedColumnMajor(LU_data);
  auto LU_pivots_working_copy = LU_pivots.is_contiguous() ? LU_pivots : LU_pivots.contiguous();
  std::vector<int64_t> infos(batchCount(self), 0);

  if (self.numel() == 0 || LU_data.numel() == 0) {
    return at::zeros_like(self, LEGACY_CONTIGUOUS_MEMORY_FORMAT);
  }
  AT_DISPATCH_FLOATING_AND_COMPLEX_TYPES(self.scalar_type(), "lu_solve_cpu", [&]{
    apply_lu_solve<scalar_t>(self_working_copy, LU_data_working_copy, LU_pivots_working_copy, infos);
  });
  if (self.dim() > 2) {
    batchCheckErrors(infos, "lu_solve_cpu");
  } else {
    singleCheckErrors(infos[0], "lu_solve_cpu");
  }
  return self_working_copy;
}

// Supports arbitrary batch dimensions for self and LU_data (implicitly LU_pivots also)
Tensor lu_solve(const Tensor& self, const Tensor& LU_data, const Tensor& LU_pivots) {
  TORCH_CHECK(self.dim() >= 2,
              "b should have at least 2 dimensions, but has ", self.dim(), " dimensions instead");
  TORCH_CHECK(LU_data.dim() >= 2,
              "LU_data should have at least 2 dimensions, but has ", LU_data.dim(), " dimensions instead");
  TORCH_CHECK(LU_pivots.size(-1) == LU_data.size(-1),
              "Number of pivots per batch should be same as the dimension of the matrix");
  TORCH_CHECK(LU_pivots.dtype() == at::kInt,
              "LU_pivots should be a Tensor of scalar type Int");
  TORCH_CHECK(LU_pivots.device() == LU_data.device(),
              "Expected LU_pivots and LU_data to be on the same device, "
              "but found LU_pivots on ", LU_pivots.device(), " and LU_data on ",
              LU_data.device(), " instead");

  // We check whether the batch dimensions of LU_pivots match the batch dimensions of LU_data
  // e.g.: LU_pivots.sizes() = 4 x 3 x 2, LU_data.sizes() = 4 x 3 x 2 x 2 is a pair of correct inputs
  // e.g.: LU_pivots.sizes() = 4 x 3 x 2, LU_data.sizes() = 12 x 2 x 2 is a pair of incorrect inputs
  IntArrayRef pivots_sizes(LU_pivots.sizes().data(), LU_pivots.dim() - 1);
  IntArrayRef lu_sizes(LU_data.sizes().data(), LU_data.dim() - 2);
  TORCH_CHECK(pivots_sizes == lu_sizes,
              "batch dimensions of LU_pivots doesn't match batch dimensions of LU_data");

  Tensor self_broadcasted, LU_data_broadcasted;
  std::tie(self_broadcasted, LU_data_broadcasted) = _linalg_broadcast_batch_dims(self, LU_data, "lu_solve");

  // Now, we need to broadcast pivots too for the batch dimensions to match
  IntArrayRef new_pivots_sizes(LU_data_broadcasted.sizes().data(), LU_data_broadcasted.dim() - 1);
  Tensor LU_pivots_broadcasted = LU_pivots.expand(new_pivots_sizes);
  return at::_lu_solve_helper(self_broadcasted, LU_data_broadcasted, LU_pivots_broadcasted);
}

Tensor& lu_solve_out(const Tensor& self, const Tensor& LU_data, const Tensor& LU_pivots, Tensor& result) {
  checkSameDevice("lu_solve", result, self);
  checkLinalgCompatibleDtype("lu_solve", result, self);
  Tensor result_tmp = at::lu_solve(self, LU_data, LU_pivots);
  at::native::resize_output(result, result_tmp.sizes());
  result.copy_(result_tmp);
  return result;
}

}}  // namespace at::native<|MERGE_RESOLUTION|>--- conflicted
+++ resolved
@@ -1699,17 +1699,9 @@
   return std::make_tuple(QR, tau);
 }
 
-<<<<<<< HEAD
 /*
   Computes the QR decomposition using GEQRF and ORGQR operations.
   This is an in-place function and Q, R tensors must have correct shape and be Fortran contiguous.
-=======
-std::tuple<Tensor, Tensor> _linalg_qr_helper_cpu(const Tensor& self, std::string mode) {
-  // NOLINTNEXTLINE(cppcoreguidelines-init-variables)
-  bool compute_q, reduced;
-  std::tie(compute_q, reduced) = _parse_qr_mode(mode);
-  int64_t m = self.size(-2), n = self.size(-1);
->>>>>>> eac02f85
 
   Args:
   * `input` - [in] Input tensor for QR decomposition
@@ -1718,18 +1710,10 @@
   * `compute_q` - controls whether the Q tensor is computed
   * `reduced_mode` - controls the size of Q and R tensors
 
-<<<<<<< HEAD
   For further details, please see the LAPACK documentation for GEQRF and ORGQR.
 */
 void linalg_qr_out_helper(const Tensor& input, const Tensor& Q, const Tensor& R, bool compute_q, bool reduced_mode) {
   TORCH_INTERNAL_ASSERT(input.dim() >= 2);
-=======
-  // Setup input geometry for apply_orgqr
-  std::vector<int64_t> q_sizes, q_strides;
-  // NOLINTNEXTLINE(cppcoreguidelines-init-variables)
-  int64_t n_columns_q;
-  std::tie(q_sizes, q_strides, n_columns_q) = _compute_geometry_for_Q(self, reduced);
->>>>>>> eac02f85
 
   TORCH_INTERNAL_ASSERT(input.scalar_type() == Q.scalar_type());
   TORCH_INTERNAL_ASSERT(input.device() == Q.device());
@@ -1767,13 +1751,17 @@
   // geqrf requires m x n workspace input that is modified in-place
   // if m > n and reduced==true we use Q tensor for storing the result of geqrf operation
   // otherwise R tensor is used
-  Tensor QR = R;
-  if (m > n && reduced_mode) {
-    QR = Q;
-  }
-  if (!compute_q) {
-    QR = at::empty(input.transpose(-2, -1).sizes(), input.options());
-    QR.transpose_(-2, -1);
+  Tensor QR;
+  if (m <= n) {
+    QR = R;
+  } else { // m > n
+    if (compute_q) {
+      QR = reduced_mode ? Q : R;
+    } else {
+      // if m > n and compute_q==false we need to allocate an additional temporary tensor
+      QR = at::empty(input.transpose(-2, -1).sizes(), input.options());
+      QR.transpose_(-2, -1);
+    }
   }
 
   // geqrf_stub (apply_geqrf) performs calculations in-place and 'QR' must be a copy of input
@@ -1782,7 +1770,10 @@
 
   // this is for mode='r'
   if (!compute_q) {
-    R.copy_(QR.slice(-2, 0, mn));
+    // if m > n we used a temporary tensor to store the result of geqrf
+    if (m > n) {
+      R.copy_(QR.slice(-2, 0, mn));
+    }
     R.triu_();
     return;
   }
