--- conflicted
+++ resolved
@@ -1608,7 +1608,6 @@
 
   TORCH_INTERNAL_ASSERT(input.scalar_type() == QR.scalar_type());
   TORCH_INTERNAL_ASSERT(input.device() == QR.device());
-<<<<<<< HEAD
 
   TORCH_INTERNAL_ASSERT(input.scalar_type() == tau.scalar_type());
   TORCH_INTERNAL_ASSERT(input.device() == tau.device());
@@ -1625,24 +1624,6 @@
     tau.resize_(expected_batch_tau_shape);
   }
 
-=======
-
-  TORCH_INTERNAL_ASSERT(input.scalar_type() == tau.scalar_type());
-  TORCH_INTERNAL_ASSERT(input.device() == tau.device());
-
-  // if 'QR' has no elements we can modify it
-  if (QR.numel() == 0) {
-    QR.resize_as_(input.transpose(-2, -1), MemoryFormat::Contiguous);
-    QR.transpose_(-2, -1); // make Fortran-contiguous
-  }
-
-  auto expected_batch_tau_shape = IntArrayRef(input.sizes().data(), input.dim() - 2).vec(); // input.shape[:-2]
-  expected_batch_tau_shape.push_back(std::min(input.size(-2), input.size(-1)));
-  if (tau.numel() == 0) {
-    tau.resize_(expected_batch_tau_shape);
-  }
-
->>>>>>> f27513e9
   // QR tensor must be in batched column major order (Fortran contiguous)
   TORCH_INTERNAL_ASSERT(QR.transpose(-2, -1).is_contiguous());
   TORCH_INTERNAL_ASSERT(QR.sizes().equals(input.sizes()));
@@ -1653,10 +1634,7 @@
 
   // geqrf_stub (apply_geqrf) performs calculations in-place and 'QR' must be a copy of input
   QR.copy_(input);
-<<<<<<< HEAD
   geqrf_stub(input.device().type(), QR, tau);
-=======
-  geqrf_stub(input.device().type(), QR, tau, input.size(-2), input.size(-1));
 }
 
 std::tuple<Tensor&, Tensor&> geqrf_out(const Tensor& input, Tensor& QR, Tensor& tau) {
@@ -1713,64 +1691,6 @@
   Tensor tau = at::empty({0}, input.options());
   std::tie(QR, tau) = at::geqrf_outf(input, QR, tau);
   return std::make_tuple(QR, tau);
->>>>>>> f27513e9
-}
-
-std::tuple<Tensor&, Tensor&> geqrf_out(const Tensor& input, Tensor& QR, Tensor& tau) {
-  TORCH_CHECK(input.dim() >= 2, "torch.geqrf: input must have at least 2 dimensions.");
-
-  checkSameDevice("torch.geqrf", QR, input, "a"); // 'a' is used in documentation and native_functions.yml
-  checkSameDevice("torch.geqrf", tau, input, "tau");
-  checkLinalgCompatibleDtype("torch.geqrf", QR, input, "a");
-  checkLinalgCompatibleDtype("torch.geqrf", tau, input, "tau");
-
-  bool QR_input_same_type = (QR.scalar_type() == input.scalar_type());
-  bool tau_input_same_type = (tau.scalar_type() == input.scalar_type());
-  bool QR_equal_expected_shape = QR.sizes().equals(input.sizes());
-
-  auto expected_batch_tau_shape = IntArrayRef(input.sizes().data(), input.dim() - 2).vec(); // input.shape[:-2]
-  expected_batch_tau_shape.push_back(std::min(input.size(-2), input.size(-1)));
-  bool tau_equal_expected_shape = tau.sizes().equals(expected_batch_tau_shape);
-
-  bool is_batched_column_major = false;
-  if (QR.dim() >= 2) {
-    is_batched_column_major = QR.transpose(-2, -1).is_contiguous();
-  }
-
-  // if 'QR' is not empty and not in batched column major format
-  bool copy_needed = (QR.numel() != 0 && !is_batched_column_major);
-  copy_needed |= (QR.numel() != 0 && !QR_equal_expected_shape); // or 'QR' does not have the expected shape
-  copy_needed |= !QR_input_same_type;  // or 'QR' does not have the same dtype as input
-  // we have to allocate a temporary tensor
-
-<<<<<<< HEAD
-  copy_needed |= (tau.numel() != 0 && !tau.is_contiguous());
-  copy_needed |= (tau.numel() != 0 && !tau_equal_expected_shape); // or 'tau' does not have the expected shape
-  copy_needed |= !tau_input_same_type;  // or 'tau' does not have the same dtype as input
-
-  if (copy_needed) {
-    Tensor QR_tmp = at::empty({0}, input.options());
-    Tensor tau_tmp = at::empty({0}, input.options());
-
-    geqrf_out_helper(input, QR_tmp, tau_tmp);
-
-    at::native::resize_output(QR, QR_tmp.sizes());
-    QR.copy_(QR_tmp);
-    at::native::resize_output(tau, tau_tmp.sizes());
-    tau.copy_(tau_tmp);
-  } else {
-    // use "out" tensors' storage directly
-    geqrf_out_helper(input, QR, tau);
-  }
-
-  return std::tuple<Tensor&, Tensor&>(QR, tau);
-}
-
-std::tuple<Tensor, Tensor> geqrf(const Tensor& input) {
-  Tensor QR = at::empty({0}, input.options());
-  Tensor tau = at::empty({0}, input.options());
-  std::tie(QR, tau) = at::geqrf_outf(input, QR, tau);
-  return std::make_tuple(QR, tau);
 }
 
 /*
@@ -1808,9 +1728,6 @@
     // Q tensor must be in batched column major order (Fortran contiguous)
     TORCH_INTERNAL_ASSERT(Q.transpose(-2, -1).is_contiguous());
   }
-=======
-  geqrf_stub(q_working_copy.device().type(), q_working_copy, tau_working_copy, m, n);
->>>>>>> f27513e9
 
   // R must have the expected shape: (reduced_mode || !compute_q) ? (..., min(m,n), n) : (..., m, n)
   auto expected_R_shape = input.sizes().vec();
