--- conflicted
+++ resolved
@@ -1131,8 +1131,8 @@
   {
     at::cuda::CUDAMultiStreamGuard streamGuard(ncclStreams_[key]);
     work->future_ = c10::make_intrusive<at::cuda::CUDAFuture>(
-<<<<<<< HEAD
-        c10::ListType::create(c10::TensorType::get()));
+        c10::ListType::create(c10::TensorType::get()),
+        getIndicesOfDevices(devices));
 
     // Add a callback that runs profiling end callbacks. wrapCallback() in CUDA
     // future blocks the stream this callback runs on the corresponding
@@ -1142,10 +1142,6 @@
         work->recordFunctionEndCallback_();
       });
     }
-=======
-        c10::ListType::create(c10::TensorType::get()),
-        getIndicesOfDevices(devices));
->>>>>>> 45692fbe
     work->future_->markCompleted(at::IValue(*work->outputs_));
   }
 
