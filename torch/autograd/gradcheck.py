--- conflicted
+++ resolved
@@ -36,28 +36,18 @@
     return tuple(out)
 
 
-<<<<<<< HEAD
-def allocate_jacobians_with_outputs(output_tensors: Tuple, dtype=None, device=None, dim=None):
+def allocate_jacobians_with_outputs(output_tensors: Tuple, dtype=None, device=None, numel_input=None):
     # Makes zero-filled tensors from outputs. If `dim` is not None, for each tensor in
     # `output_tensors`, returns a new zero-filled tensor with height of `dim` and width of
-=======
-def allocate_jacobians_with_outputs(output_tensors: Tuple, numel_input, dtype=None, device=None):
-    # Makes zero-filled tensors from outputs. If `numel_input` is not None, for each tensor in
-    # `output_tensors`, returns a new zero-filled tensor with height of `numel_input` and width of
->>>>>>> 0abfe28b
     # `t.numel`. Otherwise, for each tensor, returns a 1-d tensor with size (t.numel,).
     out: List[torch.Tensor] = []
     options = {"dtype": dtype, "device": device, "layout": torch.strided}
     for t in output_tensors:
         if is_float_or_complex_tensor(t):
-<<<<<<< HEAD
-            if dim is None:
+            if numel_input is None:
                 out.append(t.new_zeros((t.nelement(),), **options))
             else:
-                out.append(t.new_zeros((dim, t.numel()), **options))
-=======
-            out.append(t.new_zeros((numel_input, t.numel()), **options))
->>>>>>> 0abfe28b
+                out.append(t.new_zeros((numel_input, t.numel()), **options))
     return tuple(out)
 
 
@@ -161,13 +151,14 @@
 def compute_numerical_gradient(fn, entry, v, nbhd_checks_fn):
     # Performs finite differencing by perturbing `entry` in-place by `v` and
     # returns the gradient of each of the outputs wrt to x at idx.
-<<<<<<< HEAD
     # we currently assume that the norm of delta equals eps
     if isinstance(v, torch.Tensor) and v.layout != torch.sparse_coo:
         v = v.reshape(entry.shape)
-=======
-    norm_v = -1j * v if isinstance(v, complex) else v
->>>>>>> 0abfe28b
+
+    if isinstance(v, torch.Tensor):
+        norm_v = v.norm()
+    else:
+        norm_v = -1j * v if isinstance(v, complex) else v
 
     orig = entry.clone()
     entry.copy_(orig - v)
@@ -219,13 +210,8 @@
     return jacobians_cols
 
 
-<<<<<<< HEAD
-def combine_jacobian_cols(jacobians_cols, outputs, input, dim):
-    jacobians = allocate_jacobians_with_outputs(outputs, input.dtype, input.device, dim)
-=======
 def combine_jacobian_cols(jacobians_cols, outputs, input, numel):
-    jacobians = allocate_jacobians_with_outputs(outputs, numel, input.dtype, input.device)
->>>>>>> 0abfe28b
+    jacobians = allocate_jacobians_with_outputs(outputs, input.dtype, input.device, numel)
     for i, jacobian in enumerate(jacobians):
         for k, v in jacobians_cols.items():
             jacobian[k] = v[i]
@@ -259,29 +245,17 @@
         return input
 
 
-<<<<<<< HEAD
-def check_outputs_same_dtype_and_shape_in_neighborhood(output1, output2, delta, idx=None):
-=======
-def check_outputs_same_dtype_and_shape_in_neighborhood(output1, output2, idx, eps):
->>>>>>> 0abfe28b
+def check_outputs_same_dtype_and_shape_in_neighborhood(output1, output2, eps, idx=None):
     # Check that the returned outputs don't have different dtype or shape when you
     # perturb the input
     on_index = "on index {idx}" if idx is not None else " "
     assert output1.shape == output2.shape, \
         (f"Expected `func` to return outputs with the same shape"
-<<<<<<< HEAD
-         f" when inputs are perturbed {on_index}by {delta}, but got:"
+         f" when inputs are perturbed {on_index}by {eps}, but got:"
          f" shapes {output1.shape} and {output2.shape}.")
     assert output1.dtype == output2.dtype, \
         (f"Expected `func` to return outputs with the same dtype"
-         f" when inputs are perturbed {on_index}by {delta}, but got:"
-=======
-         f" when inputs are perturbed on index {idx} by {eps}, but got:"
-         f" shapes {output1.shape} and {output2.shape}.")
-    assert output1.dtype == output2.dtype, \
-        (f"Expected `func` to return outputs with the same dtype"
-         f" when inputs are perturbed on index {idx} by {eps}, but got:"
->>>>>>> 0abfe28b
+         f" when inputs are perturbed {on_index}by {eps}, but got:"
          f" dtypes {output1.dtype} and {output2.dtype}.")
 
 
@@ -312,9 +286,7 @@
     return combine_jacobian_cols(jacobian_cols, outputs, input, input.numel())
 
 
-def get_fast_numerical_jacobian_wrt_specific_input(fn, input_idx, input, inputs, outputs, delta, eps, grad_out):
-    jacobian_cols: List[Optional[torch.Tensor]] = []
-
+def get_fast_numerical_jacobian_wrt_specific_input(fn, input_idx, input, inputs, outputs, scaled_u, grad_out):
     # If fast_mode=False, iter_tensor handles the below cases:
     # basically we want to prepare the input so that it can be modified in-place and do certain
     # operations that require the tensor to have strides
@@ -332,12 +304,12 @@
                     for i, a in enumerate(_as_tuple(inputs)))
         return tuple(a.clone() for a in _as_tuple(fn(*inp)))
 
-    nbhd_checks_fn = functools.partial(check_outputs_same_dtype_and_shape_in_neighborhood, delta=delta)
+    nbhd_checks_fn = functools.partial(check_outputs_same_dtype_and_shape_in_neighborhood, eps=scaled_u)
 
     def jvp_fn(delta):
-        return compute_numerical_gradient(wrapped_fn, input_to_perturb, delta, eps, nbhd_checks_fn)
-
-    compute_numerical_jacobian_cols(jacobian_cols, delta, jvp_fn, input.is_complex(), grad_out)
+        return compute_numerical_gradient(wrapped_fn, input_to_perturb, delta, nbhd_checks_fn)
+
+    jacobian_cols = compute_numerical_jacobian_cols(jvp_fn, scaled_u, input.is_complex(), grad_out)
     jacobians = allocate_jacobians_with_outputs(outputs, dtype=input.dtype, device=input.device)
 
     for i, jacobian in enumerate(jacobians):
@@ -384,22 +356,16 @@
                                    retain_graph=True, allow_unused=True)
     vjp_fn = custom_vjp_fn if custom_vjp_fn is not None else backward_fn
 
-<<<<<<< HEAD
     if fast_mode:
         jacobians_rows = get_fast_analytic_jacobian(vjp_fn, output.clone(), v, grad_out_scale)
         jacobians_rows_reentrant = get_fast_analytic_jacobian(vjp_fn, output.clone(), v, grad_out_scale)
     else:
         jacobians_rows = compute_analytical_jacobian_rows(vjp_fn, output.clone(), grad_out_scale)
         jacobians_rows_reentrant = compute_analytical_jacobian_rows(vjp_fn, output.clone(), grad_out_scale)
-    dim = output.numel() if not fast_mode else 1
-
-    jacobians, correct_grad_types, correct_grad_sizes = combine_jacobian_rows(jacobians_rows, inputs, dim)
-    jacobians_reentrant, _, _ = combine_jacobian_rows(jacobians_rows_reentrant, inputs, dim)
-=======
-    output_numel = output.numel()
+    output_numel = output.numel() if not fast_mode else 1
+
     jacobians, correct_grad_types, correct_grad_sizes = combine_jacobian_rows(jacobians_rows, inputs, output_numel)
     jacobians_reentrant, _, _ = combine_jacobian_rows(jacobians_rows_reentrant, inputs, output_numel)
->>>>>>> 0abfe28b
 
     reentrant = check_jacobians_equal(jacobians, jacobians_reentrant, nondet_tol)
 
@@ -510,7 +476,7 @@
 def check_no_differentiable_outputs_fast(fail_test, func, func_out, all_inputs, input_tensors, inputs_indices, all_u, eps):
     for inp_idx, inp, u in zip(inputs_indices, input_tensors, all_u):
         numerical_jacobians = get_fast_numerical_jacobian_wrt_specific_input(func, inp_idx, inp, all_inputs,
-                                                                             _as_tuple(func_out), eps * u, eps, 1.0)
+                                                                             _as_tuple(func_out), eps * u, 1.0)
         for jacobian in numerical_jacobians:
             if torch.ne(jacobian, 0).sum() > 0:
                 return fail_test('Numerical gradient for function expected to be zero')
@@ -818,14 +784,14 @@
     # Numerically approximate v^T (J u)
     for i, (inp, input_idx, u) in enumerate(zip(inp_tensors, inp_tensor_indices, all_u)):
         numerical = get_fast_numerical_jacobian_wrt_specific_input(func, input_idx, inp, tupled_inputs,
-                                                                   outputs, eps * u, eps, 1.0)
+                                                                   outputs, eps * u, 1.0)
         for j, (a, v) in enumerate(zip(numerical, all_v)):
             out = dot(a, v.to(device=a.device))
             all_numerical[i].append(dot(a, v.to(device=a.device)))
 
         if any_complex:
             numerical_from_imag_grad_out = get_fast_numerical_jacobian_wrt_specific_input(
-                func, input_idx, inp, tupled_inputs, outputs, eps * u, eps, 1j)
+                func, input_idx, inp, tupled_inputs, outputs, eps * u, 1j)
             for j in complex_output_indices:
                 a, v = numerical_from_imag_grad_out[j], all_v[j]
                 all_numerical_from_imag_grad_out[i].append(dot(a, v.to(device=a.device)))
