--- conflicted
+++ resolved
@@ -188,31 +188,6 @@
                 file_or_directory,
             )
 
-<<<<<<< HEAD
-=======
-    def file_structure(
-        self, *, include: "GlobPattern" = "**", exclude: "GlobPattern" = ()
-    ) -> Directory:
-        """Creates and returns a :class:`Directory` file structure representation of package's zipfile.
-
-        Args:
-            include (Union[List[str], str]): An optional string e.g. "my_package.my_subpackage", or optional list of strings
-                for the names of the files to be inluded in the zipfile representation. This can also be
-                a glob-style pattern, as described in :meth:`mock`
-
-            exclude (Union[List[str], str]): An optional pattern that excludes files whose name match the pattern.
-
-        Returns:
-            :class:`Directory`
-        """
-        return _create_directory_from_file_list(
-            self.zip_file.archive_name(),
-            self.zip_file.get_all_written_records(),
-            include,
-            exclude,
-        )
-
->>>>>>> d70a2479
     def get_unique_id(self) -> str:
         """Get an id. This id is guaranteed to only be handed out once for this package."""
         ret = str(self._unique_id)
