from typing import Any, Dict, List, Optional, Tuple, Union, overload
from datetime import timedelta
import enum
import torch
from . import Future
from ._autograd import ProfilerConfig, ProfilerState, ProfilerEvent
from ._distributed_c10d import ProcessGroup, Store

# This module is defined in torch/csrc/distributed/rpc/init.cpp

_DEFAULT_NUM_SEND_RECV_THREADS: int
_DEFAULT_INIT_METHOD: str
_DEFAULT_NUM_WORKER_THREADS: int
_UNSET_RPC_TIMEOUT: float
_DEFAULT_RPC_TIMEOUT_SEC: float

class RpcBackendOptions:
    rpc_timeout: float
    init_method: str
    def __init__(
        self,
        rpc_timeout: float = _DEFAULT_RPC_TIMEOUT_SEC,
        init_method: str = _DEFAULT_INIT_METHOD,
    ): ...

class WorkerInfo:
    def __init__(self, name: str, worker_id: int): ...
    @property
    def name(self) -> str: ...
    @property
    def id(self) -> int: ...
    def __eq__(self, other: object) -> bool: ...
    def __repr__(self) -> str: ...

class RpcAgent:
    def join(self, shutdown: bool = False): ...
    def sync(self): ...
    def shutdown(self): ...
    @overload
    def get_worker_info(self) -> WorkerInfo: ...
    @overload
    def get_worker_info(self, workerName: str) -> WorkerInfo: ...
    def get_worker_infos(self) -> List[WorkerInfo]: ...
    def _get_device_map(self, dst: WorkerInfo) -> Dict[int, int]: ...
    def get_debug_info(self) -> Dict[str, str]: ...
    def get_metrics(self) -> Dict[str, str]: ...

class PyRRef:
    def __init__(self, value: Any, type_hint: Any = None): ...
    def is_owner(self) -> bool: ...
    def confirmed_by_owner(self) -> bool: ...
    def owner(self) -> WorkerInfo: ...
    def owner_name(self) -> str: ...
    def to_here(self, timeout: float = _UNSET_RPC_TIMEOUT) -> Any: ...
    def local_value(self) -> Any: ...
    def rpc_sync(self, timeout: float = _UNSET_RPC_TIMEOUT) -> Any: ...
    def rpc_async(self, timeout: float = _UNSET_RPC_TIMEOUT) -> Any: ...
    def remote(self, timeout: float = _UNSET_RPC_TIMEOUT) -> Any: ...
    def _serialize(self) -> Tuple: ...
    @staticmethod
    def _deserialize(tp: Tuple) -> 'PyRRef': ...
    def _get_type(self) -> Any: ...
    def _get_future(self) -> Future: ...
    def _get_profiling_future(self) -> Future: ...
    def _set_profiling_future(self, profilingFuture: Future): ...
    def __repr__(self) -> str: ...
    ...

class ProcessGroupRpcBackendOptions(RpcBackendOptions):
    num_send_recv_threads: int
    def __init__(
        self,
        num_send_recv_threads: int,
        rpc_timeout: float,
        init_method: str
    ): ...

class ProcessGroupAgent(RpcAgent):
    def __init__(
        self,
        store: Store,
        worker_name: str,
        pg: ProcessGroup,
        numSendRecvThreads: int,
        rpcTimeout: timedelta
    ): ...
    @overload
    def get_worker_info(self) -> WorkerInfo: ...
    @overload
    def get_worker_info(self, workerName: str) -> WorkerInfo: ...
    @overload
    def get_worker_info(self, id: int) -> WorkerInfo: ...
    def get_worker_infos(self) -> List[WorkerInfo]: ...
    def _get_device_map(self, dst: WorkerInfo) -> Dict[int, int]: ...
    def join(self): ...
    def shutdown(self): ...
    def sync(self): ...

class _TensorPipeRpcBackendOptionsBase(RpcBackendOptions):
    num_worker_threads: int
    device_maps: Dict[str, Dict[torch.device, torch.device]]
    def __init__(
        self,
        num_worker_threads: int,
        _transports: Optional[List],
        _channels: Optional[List],
        rpc_timeout: float = _DEFAULT_RPC_TIMEOUT_SEC,
        init_method: str = _DEFAULT_INIT_METHOD,
        device_maps: Dict[str, Dict[torch.device, torch.device]] = dict(),
        devices: List[torch.device] = list()): ...
    def _set_device_map(self, to: str, device_map: Dict[torch.device, torch.device]): ...

class TensorPipeAgent(RpcAgent):
    def __init__(
        self,
        store: Store,
        name: str,
        worker_id: int,
        world_size: int,
        pg: ProcessGroup,
        opts: _TensorPipeRpcBackendOptionsBase,
    ): ...
    def join(self): ...
    def shutdown(self): ...
    @overload
    def get_worker_info(self) -> WorkerInfo: ...
    @overload
    def get_worker_info(self, workerName: str) -> WorkerInfo: ...
    @overload
    def get_worker_info(self, id: int) -> WorkerInfo: ...
    def get_worker_infos(self) -> List[WorkerInfo]: ...
<<<<<<< HEAD
    def _set_reverse_device_maps(self, reverseDeviceMaps: Dict[str, Dict[torch.device, torch.device]]): ...
=======
    def _get_device_map(self, dst: WorkerInfo) -> Dict[int, int]: ...
    def _set_reverse_device_maps(self, reverseDeviceMaps: Dict[str, Dict[int, int]]): ...
>>>>>>> 44cc873f

def _is_current_rpc_agent_set() -> bool: ...
def _get_current_rpc_agent()-> RpcAgent: ...
def _set_and_start_rpc_agent(agent: RpcAgent): ...
def _reset_current_rpc_agent(): ...
def _delete_all_user_and_unforked_owner_rrefs(timeout: timedelta = ...): ...
def _destroy_rref_context(ignoreRRefLeak: bool): ...
def _rref_context_get_debug_info() -> Dict[str, str]: ...
def _cleanup_python_rpc_handler(): ...
def _invoke_rpc_builtin(
    dst: WorkerInfo,
    opName: str,
    rpcTimeoutSeconds: float,
    *args: Any,
    **kwargs: Any
    ): ...
def _invoke_rpc_python_udf(
    dst: WorkerInfo,
    pickledPythonUDF: str,
    tensors: List[torch.Tensor],
    rpcTimeoutSeconds: float,
    isAsyncExecution: bool
    ): ...
def _invoke_rpc_torchscript(
    dstWorkerName: str,
    qualifiedNameStr: str,
    argsTuple: Tuple,
    kwargsDict: Dict,
    rpcTimeoutSeconds: float,
    isAsyncExecution: bool,
    ): ...
def _invoke_remote_builtin(
    dst: WorkerInfo,
    opName: str,
    rpcTimeoutSeconds: float,
    *args: Any,
    **kwargs: Any
    ): ...
def _invoke_remote_python_udf(
    dst: WorkerInfo,
    pickledPythonUDF: str,
    tensors: List[torch.Tensor],
    rpcTimeoutSeconds: float,
    isAsyncExecution: bool,
    ): ...
def _invoke_remote_torchscript(
    dstWorkerName: WorkerInfo,
    qualifiedNameStr: str,
    rpcTimeoutSeconds: float,
    isAsyncExecution: bool,
    *args: Any,
    **kwargs: Any
    ): ...
def get_rpc_timeout() -> float: ...
def enable_gil_profiling(flag: bool): ...
def _set_rpc_timeout(rpcTimeoutSeconds: float): ...

class RemoteProfilerManager:
    @staticmethod
    def set_current_profiling_key(key: str): ...

def _enable_server_process_global_profiler(new_config: ProfilerConfig): ...
def _disable_server_process_global_profiler() -> List[List[List[ProfilerEvent]]]: ...
def _set_profiler_node_id(default_node_id: int): ...
def _enable_jit_rref_pickle(): ...
def _disable_jit_rref_pickle(): ...<|MERGE_RESOLUTION|>--- conflicted
+++ resolved
@@ -129,12 +129,8 @@
     @overload
     def get_worker_info(self, id: int) -> WorkerInfo: ...
     def get_worker_infos(self) -> List[WorkerInfo]: ...
-<<<<<<< HEAD
+    def _get_device_map(self, dst: WorkerInfo) -> Dict[torch.device, torch.device]: ...
     def _set_reverse_device_maps(self, reverseDeviceMaps: Dict[str, Dict[torch.device, torch.device]]): ...
-=======
-    def _get_device_map(self, dst: WorkerInfo) -> Dict[int, int]: ...
-    def _set_reverse_device_maps(self, reverseDeviceMaps: Dict[str, Dict[int, int]]): ...
->>>>>>> 44cc873f
 
 def _is_current_rpc_agent_set() -> bool: ...
 def _get_current_rpc_agent()-> RpcAgent: ...
